--- conflicted
+++ resolved
@@ -67,7 +67,6 @@
 
 
 def test_writeReadDriver():
-<<<<<<< HEAD
 	logfile = os.path.join(tfold, "qa", "log_test.csv")
 	driver_file = os.path.join(tfold, "proc/driver_test.txt")
 
@@ -75,24 +74,6 @@
 	dp = processFolder(os.path.join(tfold, "data/"))
 	writeLog(dp,logfile)
 	dp = pandas.read_csv(logfile)
-	writeDriver(dp,driver_file,data_folder=os.path.join(tfold, "data"),check=False,create_folders=False,verbose=False)
-	assert os.path.exists(driver_file)
-
-# read in existing driver in test folder and check
-	par = readDriver(driver_file)
-	assert isinstance(par, dict)
-	for x in BATCH_PARAMETERS:
-		assert x in list(par.keys())
-
-# CLEANUP
-# remove generated files
-	os.remove(logfile)
-	os.remove(driver_file)
-=======
-    driver_file = os.path.join(tfold, "proc/driver_drivertest.txt")
-
-    # process files and generate a driver file
-    dp = processFolder(os.path.join(tfold, "data/"))
     writeDriver(
         dp,
         driver_file,
@@ -109,10 +90,10 @@
     for x in BATCH_PARAMETERS:
         assert x in list(par.keys())
 
-    # CLEANUP
-    # remove generated files
-    os.remove(driver_file)
->>>>>>> 076416f2
+# CLEANUP
+# remove generated files
+	os.remove(logfile)
+	os.remove(driver_file)
 
 
 # def test_makeQApage():
