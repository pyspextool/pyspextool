import glob
import os
import pyspextool as ps

#
# Running the test gives:
#
#  /opt/homebrew/lib/python3.11/site-packages/scipy/stats/_stats_py.py:1069: DeprecationWarning: Conversion of an array with ndim > 0 to a scalar is deprecated, and will error in future. Ensure you extract a single element from your array before performing this operation. (Deprecated NumPy 1.25.)

# which have tracked down to the moments.py function and the call to stats.  But I cannot figure out what is going on.  Deal with later.
#


def test_make_flat():

<<<<<<< HEAD
    ps.pyspextool_setup(raw_path='tests/test_data/uspex-prism/data/',
                        qa_path='tests/test_data/uspex-prism/qa/',
                        cal_path='tests/test_data/uspex-prism/cals/',
                        proc_path='tests/test_data/uspex-prism/proc/',
                        verbose=True, qa_show=False, qa_write=True,
                        qa_extension='.pdf')
    
    ps.extract.make_flat(['sbd.2022B046.221019.flat.','15-19'],'flat15-19',
                          verbose=True)

    fits_files = glob.glob(os.path.join('tests/test_data/uspex-prism/cals/',
                                        "flat*.fits"))

    png_files = glob.glob(os.path.join('tests/test_data/uspex-prism/qa/',
                                       "flat*.pdf"))    
=======
    ps.pyspextool_setup(
        raw_path="tests/test_data/raw/uspex-prism/data/",
        qa_path="tests/test_data/raw/uspex-prism/qa/",
        cal_path="tests/test_data/raw/uspex-prism/cals/",
        proc_path="tests/test_data/raw/uspex-prism/proc/",
        verbose=True,
        qa_show=False,
        qa_write=True,
        qa_extension=".png",
    )

    ps.extract.make_flat(['sbd.2022B046.221019.flat.','15-19'],'flat15-19',
                          verbose=True)

    fits_files = glob.glob(
        os.path.join("tests/test_data/raw/uspex-prism/cals/", "flat15-19.fits")
    )

    png_files = glob.glob(os.path.join("tests/test_data/raw/uspex-prism/qa/", "*.png"))
>>>>>>> 076416f2

    assert len(fits_files) == 1
    assert len(png_files) == 2

    # CLEANUP
    # remove generated files
    for files in fits_files + png_files:
        os.remove(files)<|MERGE_RESOLUTION|>--- conflicted
+++ resolved
@@ -13,23 +13,6 @@
 
 def test_make_flat():
 
-<<<<<<< HEAD
-    ps.pyspextool_setup(raw_path='tests/test_data/uspex-prism/data/',
-                        qa_path='tests/test_data/uspex-prism/qa/',
-                        cal_path='tests/test_data/uspex-prism/cals/',
-                        proc_path='tests/test_data/uspex-prism/proc/',
-                        verbose=True, qa_show=False, qa_write=True,
-                        qa_extension='.pdf')
-    
-    ps.extract.make_flat(['sbd.2022B046.221019.flat.','15-19'],'flat15-19',
-                          verbose=True)
-
-    fits_files = glob.glob(os.path.join('tests/test_data/uspex-prism/cals/',
-                                        "flat*.fits"))
-
-    png_files = glob.glob(os.path.join('tests/test_data/uspex-prism/qa/',
-                                       "flat*.pdf"))    
-=======
     ps.pyspextool_setup(
         raw_path="tests/test_data/raw/uspex-prism/data/",
         qa_path="tests/test_data/raw/uspex-prism/qa/",
@@ -48,8 +31,7 @@
         os.path.join("tests/test_data/raw/uspex-prism/cals/", "flat15-19.fits")
     )
 
-    png_files = glob.glob(os.path.join("tests/test_data/raw/uspex-prism/qa/", "*.png"))
->>>>>>> 076416f2
+    png_files = glob.glob(os.path.join("tests/test_data/raw/uspex-prism/qa/", "flat*.png"))
 
     assert len(fits_files) == 1
     assert len(png_files) == 2
