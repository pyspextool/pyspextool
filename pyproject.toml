--- conflicted
+++ resolved
@@ -21,11 +21,7 @@
     "specutils",
     "dust_extinction",
     "jinja2",
-<<<<<<< HEAD
-=======
     "pooch",
->>>>>>> 01f660f9
-]
 dynamic = ["version"]
 
 [project.optional-dependencies]
