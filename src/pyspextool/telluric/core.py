import numpy as np
import numpy.typing as npt
import matplotlib.pyplot as pl
import scipy

import logging
from scipy import signal
from scipy.fft import fft, ifft
from scipy.interpolate import interp1d
from scipy.special import erf
from dust_extinction.parameter_averages import G23
import astropy.units as u

from pyspextool.fit.fit_peak1d import fit_peak1d
from pyspextool.fit.polyfit import polyfit_1d, poly_1d
from pyspextool.io.check import check_parameter, check_qakeywords
from pyspextool.pyspextoolerror import pySpextoolError
from pyspextool.utils.interpolate import linear_interp1d
from pyspextool.utils.math import moments
from pyspextool.utils.units import convert_fluxdensity
from pyspextool.telluric.qaplots import plot_measure_linerv
from pyspextool.telluric.qaplots import plot_deconvolve_line
from pyspextool.telluric.qaplots import plot_estimate_ewscales


def deconvolve_line(
    data_wavelength:npt.ArrayLike,
    data_fluxdensity:npt.ArrayLike,
    model_wavelength:npt.ArrayLike,
    model_fluxdensity:npt.ArrayLike,
    line_wavelength_range:npt.ArrayLike,
    tapered_window_factor:int|float=10,
    verbose:bool=False,
    qashow_info:dict=None,
    qafile_info:dict=None):

    """
    To deconvolve an absorption line using a model spetrum.

    Parameters
    ----------

    data_wavelength : ndarray
        A (nwave1,) array of wavelengths for the object.

    data_fluxdensity : ndarray
        A (nwave1,) array of continuum-normalized flux densities for the object

    model_wavelength : ndarray
        A (nwave2,) array of wavelengths for the model. 

    model_fluxdensity : ndarray
        A (nwave12,) array of continuum-normalized flux densities for the model

    line_wavelength_range : ndarray
        A (2,) array of of wavelengths giving the range over which to do the 
        deconvolution.

    tapered_window_factor : float, default=10

    verbose : {None, True, False}
        Set to True/False to override config.state['verbose'] in the 
        pyspextool config file.

    qashow_info : None or dict
        `'number'` : int
            The plot number.  Useful if you are doing to-screen plotting
            because you can plot to the same window multiple times.
    
        `'scale'` : float or int
            A scale factor to increase the size of the plot over the default.

        `'block'`: {False, True}, optional
            Set to make the plot block access to the command line, e.g.
            pl.ioff().

        `'xlabel'` : str, optional
            A latex string giving the xlabel.

        `'title'` : str, optional
            A latex string giving the title of the plot.
        
    qafile_info : dict, optional    
        `"filepath"` : str
            The directory to write the QA figure.

        `"filename"` : str
            The name of the file, sans suffix/extension.

        `"extension"` : str
            The file extension.  Must be compatible with the savefig
            function of matplotlib.

        `'xlabel'` : str, optional
            A latex string giving the xlabel.

        `'title'` : str, optional
            A (latex) string giving the title of the plot.
      
    Returns
    -------
    dict
        `"object_pixels"` : ndarray
            The pixels associated with the kernel in data space

        `"kernel"` : ndarray
            The kernel

        `"plot_number"` : int or NoneType
            The plot number if qashow_info is passed.
            
    Notes
    ----- 
    The units of `data_wavelength`, `model_wavelength`, and 
    `line_wavelength_range` must be the same.

    """
    

    #
    # Check Parameters
    #

    check_parameter('deconvolve_line', 'data_wavelength', data_wavelength,
                    'ndarray', 1)

    check_parameter('deconvolve_line', 'data_fluxdensity', data_fluxdensity,
                    'ndarray', 1)    

    check_parameter('deconvolve_line', 'model_wavelength', model_wavelength,
                    'ndarray', 1)

    check_parameter('deconvolve_line', 'model_fluxdensity', model_fluxdensity,
                    'ndarray', 1)    

    check_parameter('deconvolve_line', 'line_wavelength_range',
                    line_wavelength_range, 'ndarray', 1)    

    check_parameter('deconvolve_line', 'tapered_window_factor',
                    tapered_window_factor, ['float','int'])

    check_parameter('deconvolve_line', 'verbose', verbose,
                    ['NoneType', 'bool'])

    check_parameter('deconvolve_line', 'qashow_info', qashow_info,
                    ['NoneType', 'dict'])
    
    check_parameter('deconvolve_line', 'qafile_info', qafile_info,
                    ['NoneType', 'dict'])

    check_qakeywords(verbose=verbose)
    
    #
    # Do basic set up stuff
    #

    # Get the wavelength range of the data, which we will assume is always
    # smaller than the model


    data_wavelength_range = [np.min(data_wavelength),np.max(data_wavelength)]
    
    # Locate the deconvolution region for the object and Vega

    zdata = np.where((data_wavelength >= line_wavelength_range[0]) &
                     (data_wavelength <= line_wavelength_range[1]))[0]
    
    zmodel = np.where((model_wavelength >= line_wavelength_range[0]) & 
                      (model_wavelength <= line_wavelength_range[1]))[0]
    
    # Require the number of points to be even

    if np.size(zdata) % 2 == 1:

        zdata = np.append(zdata, zdata[-1]+1)

    if np.size(zmodel) % 2 == 1:

        zmodel = np.append(zmodel, zmodel[-1]+1)

        
    # Clip the line out of the data

    data_line_wavelength = data_wavelength[zdata]
    data_line_fluxdensity = data_fluxdensity[zdata]
    model_line_wavelength = model_wavelength[zmodel]
    model_line_fluxdensity = model_fluxdensity[zmodel]    
    
    ndata = np.size(data_line_wavelength)
    nmodel = np.size(model_line_wavelength)
    
    #
    # Fit absorption line
    #
    
    r = fit_peak1d(model_line_wavelength, model_line_fluxdensity, nparms=4,
                   negative=True)
    line_wavelength = r['parms'][1]

    logging.info(' Absorption line at '+str(line_wavelength))
    
    #
    # Determine the sampling frequency of the data and the model
    #

    data_step = (np.max(data_line_wavelength)-np.min(data_line_wavelength))/\
                  (ndata-1)
    model_step = (np.max(model_line_wavelength)-np.min(model_line_wavelength))/\
                  (nmodel-1)

    logging.info(' Model sampling = '+str(model_step))
    logging.info(' Data sampling = '+str(data_step))

    #
    # Determine EWs of the absorption features in the data and the model and
    # set the EW scale factor
    #

    data_ew = data_step*(np.sum(1.0-data_line_fluxdensity))
    model_ew = model_step*(np.sum(1.0-model_line_fluxdensity))    
    scale_ew = data_ew/model_ew

    logging.info(' Model Line EW = '+str(model_ew))
    logging.info(' Data Line EW = '+str(data_ew))
    logging.info(' EW Scale Factor = '+str(scale_ew))
    
    #
    # Zero the continuum of the data and model and scale the model to adjust
    # its equivalent width to match that of the object
    #
    
    data_zeroed_line_fluxdensity = data_line_fluxdensity-1
    model_zeroed_scaled_line_fluxdensity = (model_line_fluxdensity-1)*\
        scale_ew
    
    #
    # Interpolate the data to the model wavelength grid.  I set fill_value
    # To match the default behavior or interpol in IDL.
    #
    
    f = interp1d(data_line_wavelength, data_zeroed_line_fluxdensity,
                 bounds_error=False, fill_value="extrapolate")
    rdata_zeroed_line_fluxdensity = f(model_line_wavelength)
    
    #
    # Perform the deconvolution
    #
    
    fft_rdata = fft(rdata_zeroed_line_fluxdensity)
    fft_model = fft(model_zeroed_scaled_line_fluxdensity)
    fft_kernel = fft_rdata/fft_model
    
    #
    # Build a tapered window function
    #
    
    dw_model = (np.max(model_line_wavelength)-\
                np.min(model_line_wavelength))/(nmodel-1)

    freq = np.arange(nmodel/2)/(nmodel*dw_model)
    frequency = np.append(np.append(freq, -1*np.flip(freq[1:nmodel//2])),0)
    
    
    # Apply a tapered window function to the FFT of the data and model
    

    r = fit_peak1d(frequency, np.square(fft_rdata.real), nparms=4,
                   positive=True)
    sigma_fft_rdata = r['parms'][2]
    
    r = fit_peak1d(frequency, np.square(fft_model.real), nparms=4,
                   positive=True)
    sigma_fft_model = r['parms'][2]

    sigma_fft = np.min((sigma_fft_rdata, sigma_fft_model))

    FWHM_fft = sigma_fft*2*np.sqrt(2*np.log(2))

    max_frequency = tapered_window_factor * FWHM_fft
        
    tapered_window = 1/(1+np.abs(frequency/max_frequency)**10)

    np.multiply(fft_kernel, tapered_window, out=fft_kernel)

       
    # Inverse FFT to get kernel and then reorder and normalize
    
    kernel = ifft(fft_kernel).real    
    kernel = np.roll(kernel, nmodel//2)
    kernel /= np.sum(kernel)

    
    #
    # Build the dictionary for return
    #

    # Get the kernel, which is in integer model pixels into data pixels
        
    model_pixels = np.arange(len(kernel))

    r = fit_peak1d(model_pixels,kernel, nparms=3, positive=True)

    object_relative_pixels = (model_pixels-r['parms'][1])*model_step/data_step

    # Create the dictionary for later return
    
    dict = {'data_pixels':object_relative_pixels,
            'kernel': kernel,
            'ew_scale':scale_ew}
    
    #
    # Now start the plotting process
    #    
    
    # Convolve the model over the data_wavelength range
        
    zconvolve = np.where((model_wavelength >= data_wavelength_range[0]) &
                     (model_wavelength <= data_wavelength_range[1]))[0]
    
    input = (model_fluxdensity[zconvolve]-1)*scale_ew
    model_zeroed_scaled_convolved_fluxdensity = np.convolve(input, kernel,
                                                            mode='same')
      
    # Interpolate the convolved model onto data_line_wavelength
    
    f = interp1d(model_wavelength[zconvolve],
                 model_zeroed_scaled_convolved_fluxdensity,
                 bounds_error=False, fill_value="extrapolate")
    rmodel_zeroed_scaled_convolved_line_fluxdensity = f(data_line_wavelength)
    
    # Compute the statistics

    line_fluxdensity_ratio = (data_zeroed_line_fluxdensity+1)/\
        (rmodel_zeroed_scaled_convolved_line_fluxdensity+1)
    maximum_deviation = np.max(np.abs(line_fluxdensity_ratio-1))

    results = moments(line_fluxdensity_ratio)
    rms_deviation = results['stddev']

    dict['rms_deviation'] = rms_deviation
    dict['max_deviation'] = maximum_deviation    

    logging.info(' RMS deviation = '+str(rms_deviation))        
    logging.info(' Maximum deviation = '+str(maximum_deviation))    

    #
    # Get things ready to return in the dictionary
    #

    # Interpolate the model onto data_line_wavelength
    
    f = interp1d(model_wavelength, model_fluxdensity-1, bounds_error=False,
                 fill_value="extrapolate")
    rmodel_zeroed_line_fluxdensity = f(data_line_wavelength)

    #
    # Make the QA plot
    #

    if qashow_info is not None:

        plot_deconvolve_line(qashow_info['plot_number'],
                             qashow_info['figure_size'],
                             qashow_info['font_size'],
                             qashow_info['spectrum_linewidth'],
                             qashow_info['spine_linewidth'],
                             data_line_wavelength,
                             data_zeroed_line_fluxdensity,
                             rmodel_zeroed_line_fluxdensity,
                             rmodel_zeroed_scaled_convolved_line_fluxdensity,
                             line_fluxdensity_ratio,
                             rms_deviation,
                             maximum_deviation,
                             plot_xlabel=qashow_info['xlabel'],
                             plot_title=qashow_info['title'])

        pl.show(block=qashow_info['block'])
        if qashow_info['block'] is False:

            pl.pause(1)

    if qafile_info is not None:

        plot_deconvolve_line(None,
                             qafile_info['figure_size'],
                             qafile_info['font_size'],
                             qafile_info['spectrum_linewidth'],
                             qafile_info['spine_linewidth'],
                             data_line_wavelength,
                             data_zeroed_line_fluxdensity,
                             rmodel_zeroed_line_fluxdensity,
                             rmodel_zeroed_scaled_convolved_line_fluxdensity,
                             line_fluxdensity_ratio,
                             rms_deviation,
                             maximum_deviation,
                             plot_xlabel=qafile_info['xlabel'],
                             plot_title=qafile_info['title'])
        
        
        pl.savefig(qafile_info['file_fullpath'])
        pl.close()


    return dict



def estimate_ewscales(standard_wavelength:npt.ArrayLike,
                      standard_fluxdensity:npt.ArrayLike,
                      standard_rv:int |float,
                      standard_vmag:int | float,
                      standard_bmag:int | float,
                      vega_wavelength:npt.ArrayLike,
                      vega_fluxdensity:npt.ArrayLike,
                      vega_continuum:npt.ArrayLike,
                      vega_fitted_continuum:npt.ArrayLike,
                      kernel:npt.ArrayLike,
                      ew_scale:float | int,
                      line_wavelengths:npt.ArrayLike,
                      atmospheric_transmission:npt.ArrayLike,
                      poly_degree:int,
                      tolerance:float=0.01,
                      include_edges:bool=False,
                      qashow_info:dict=None,
                      qafile_info:dict=None):


    """
    To estimate the H line EW scale factors .

    Parameters
    ----------
    standard_wavelength : ndarray
        An (nstd,) array of standard star wavelengths.  

    standard_fluxdensity : ndarray
        An (nstd,) array of standard star flux densities.

    standard_rv : float
        A float giving the standard star radial velocities in km s-1.

    standard_bmag : float
        The B-band magnitude of the standard star.

    standard_vmag : float
        The V-band magnitude of the standard star.

    vega_wavelength : ndarray
        An (nvega,) array of Vega model wavelengths.  

    vega_fluxdensity : ndarray
        An (nvega,) array of Vega model flux densities.
        
    vega_continuum : ndarray
        An (nvega,) array of Vega model continuum flux densities.

    vega_fitted_continuum : ndarray
        An (nvega,) array of Vega model fitted continuum flux densities.

    kernel : ndarray
        An (nkernel,) kernel used to smooth the Vega model.

    ew_scale : float
        The EW scale factor.

    poly_degree : int
        The polynomial degree used to model the instrument throughput.

    include_edges : {False, True}
        Set to True to include the min() and max() values of 
        `standard_wavelength` as control points.
        Set to False to not include the min() and max() values of 
        `standard_wavelength` as control points.

    qashow_info : None or dict
        `'number'` : int
            The plot number.  Useful if you are doing to-screen plotting
            because you can plot to the same window multiple times.
    
        `'scale'` : float or int
            A scale factor to increase the size of the plot over the default.

        `'block'`: {False, True}, optional
            Set to make the plot block access to the command line, e.g.
            pl.ioff().

        `'xlabel'` : str, optional
            A latex string giving the xlabel.

        `'title'` : str, optional
            A latex string giving the title of the plot.
        
    qafile_info : dict, optional    
        `"filepath"` : str
            The directory to write the QA figure.

        `"filename"` : str
            The name of the file, sans suffix/extension.

        `"extension"` : str
            The file extension.  Must be compatible with the savefig
            function of matplotlib.

        `'xlabel'` : str, optional
            A latex string giving the xlabel.

        `'title'` : str, optional
            A (latex) string giving the title of the plot.

    Returns
    -------

    """

    #
    # Check parameters
    #

    check_parameter('estimate_ewscales', 'standard_wavelength', 
                    standard_wavelength, 'ndarray')

    check_parameter('estimate_ewscales', 'standard_fluxdensity', 
                    standard_fluxdensity, 'ndarray')

    check_parameter('estimate_ewscales', 'standard_rv', standard_rv, 
                    'float')

    check_parameter('estimate_ewscales', 'standard_bmag', standard_bmag, 
                    'float')

    check_parameter('estimate_ewscales', 'standard_vmag', standard_vmag, 
                    'float')

    check_parameter('estimate_ewscales', 'vega_wavelength', 
                    vega_wavelength, 'ndarray')

    check_parameter('estimate_ewscales', 'vega_fluxdensity', 
                    vega_fluxdensity, 'ndarray')

    check_parameter('estimate_ewscales', 'vega_continuum', 
                    vega_continuum, 'ndarray')

    check_parameter('estimate_ewscales', 'vega_fitted_continuum', 
                    vega_fitted_continuum, 'ndarray')

    check_parameter('estimate_ewscales', 'kernel', kernel, 'ndarray')

    check_parameter('estimate_ewscales', 'line_wavlenegths', line_wavelengths, 
                    ['float', 'ndarray'])

    check_parameter('estimate_ewscales', 'ew_scale', ew_scale, 'float')

    check_parameter('estimate_ewscales', 'poly_degree', poly_degree, 
                    'int')

    check_parameter('estimate_ewscales', 'tolerance', tolerance, 
                    'float')

    check_parameter('estimate_ewscales', 'include_edges', include_edges, 
                    'bool')

    check_parameter('adjust_ews', 'qashow_info', qashow_info, 
                    ['NoneType','dict'])

    check_parameter('adjust_ews', 'qafile_info', qafile_info, 
                    ['NoneType','dict'])


    #
    # Normalize the data
    #

    standard_fluxdensity /= np.nanmedian(standard_fluxdensity)
    
    #
    # Create a default scales array
    #

    if include_edges is True:
        
        points = np.append(np.insert(line_wavelengths, 0, 
                                     np.min(standard_wavelength)),
                           np.max(standard_wavelength))
        
    else:

        points = np.array(line_wavelengths)

    default_scales = np.full_like(points, ew_scale) 

#    print(default_scales)
#    print(default_scales[0])

    #
    # Create the scales array on the Vega wavelength grid
    #

    f = scipy.interpolate.interp1d(points, default_scales, 
                                   fill_value=(default_scales[0], 
                                               default_scales[-1]),
                                   bounds_error=False)
    vega_scales = f(vega_wavelength)

    #
    # Create default Vega model
    #

    result = modify_kuruczvega(standard_wavelength,
                               standard_rv,
                               standard_vmag,
                               standard_bmag,
                               vega_wavelength,
                               vega_fluxdensity,
                               vega_continuum,
                               vega_fitted_continuum,
                               kernel,
                               vega_scales,
                               units='erg s-1 cm-2 A-1',
                               new=False)

    # Normalize the vega model

#    fd = scipy.interpolate.interp1d(standard_wavelength, standard_fluxdensity)
#    fr = scipy.interpolate.interp1d(standard_wavelength, result[0])
#    fv = scipy.interpolate.interp1d(vega_wavelength, vega_fluxdensity)

    default_vegamodel = result[0]/np.median(result[0])

    #
    # Estimate model parameters p0.
    # p0[0] = atmospheric scale factor
    # p0[1:poly_degree+2] = coeffs
    # p0[poly_degree+2:] = EW scale factors
    #

    default_ratio = standard_fluxdensity/default_vegamodel


    coeffs = polyfit_1d(standard_wavelength, default_ratio, 
                        poly_degree)['coeffs']

    p0 = np.insert(coeffs, 0, 1)

    p0 = np.append(p0, default_scales)

    #
    # Run the fit
    #

    # Build the arg array to pass to the optimizer
    
    args = (standard_wavelength,
            standard_fluxdensity,
            standard_rv,
            standard_vmag,
            standard_bmag,
            vega_wavelength,
            vega_fluxdensity,
            vega_continuum,
            vega_fitted_continuum,
            kernel,
            ew_scale,
            line_wavelengths,
            atmospheric_transmission,
            poly_degree,
            include_edges)


    # Do the fit

    result = scipy.optimize.minimize(ewscale_objfunction, 
                                     p0, 
                                     args=args, 
                                     tol=tolerance)

    # upack the results

    p = result.x

    idx = poly_degree+2
    atm_scale = p[0]
    coeffs = p[1:idx]
    optimized_scales = p[idx:]

    #
    # plot the results
    #

    # Create a new vega model and ratio

    if include_edges is True:
                
        scales = np.append(np.insert(optimized_scales, 0, ew_scale),
                              ew_scale)
    else:

        scales = optimized_scales

    # Create the new vega_scales array

    f = scipy.interpolate.interp1d(points, scales,
                                   fill_value=(scales[0], 
                                               scales[-1]),
                                   bounds_error=False)

    vega_scales = f(vega_wavelength)

    # Create the new Vega model

    result = modify_kuruczvega(standard_wavelength,
                               standard_rv,
                               standard_vmag,
                               standard_bmag,
                               vega_wavelength,
                               vega_fluxdensity,
                               vega_continuum,
                               vega_fitted_continuum,
                               kernel,
                               vega_scales,
                               units='erg s-1 cm-2 A-1',
                               new=False)

    # Create the new data model

    new_vegamodel = result[0]/np.median(result[0])

#    atmosphere = (atm_scale*(atmospheric_transmission-1))+1

#    model = new_vegamodel*atmosphere*poly_1d(standard_wavelength,coeffs)

    new_ratio = standard_fluxdensity/new_vegamodel

    #
    # Do the QA plotting
    #

    if qashow_info is not None:

        plot_estimate_ewscales(qashow_info['plot_number'],
                               qashow_info['figure_size'],
                               qashow_info['font_size'],
                               qashow_info['spectrum_linewidth'],
                               qashow_info['spine_linewidth'],
                               qashow_info['xlabel'],
                               qashow_info['title'],
                               standard_wavelength,
                               default_ratio,
                               new_ratio,
                               atmospheric_transmission,
                               line_wavelengths,
                               optimized_scales,
                               ew_scale)
        
        pl.show(block=qashow_info['block'])
        if qashow_info['block'] is False:

            pl.pause(1)

    if qafile_info is not None:

        plot_estimate_ewscales(None,
                               qafile_info['figure_size'],
                               qafile_info['font_size'],
                               qafile_info['spectrum_linewidth'],
                               qafile_info['spine_linewidth'],
                               qafile_info['xlabel'],
                               qafile_info['title'],
                               standard_wavelength,
                               default_ratio,
                               new_ratio,
                               atmospheric_transmission,
                               line_wavelengths,
                               optimized_scales,
                               ew_scale)
               
        pl.savefig(qafile_info['file_fullpath'])
        pl.close()
    
    return atm_scale, coeffs, optimized_scales




def ewscale_objfunction(p:npt.ArrayLike, 
                        standard_wavelength:npt.ArrayLike,
                        standard_fluxdensity:npt.ArrayLike,
                        standard_rv:int | float,
                        standard_vmag:int | float,
                        standard_bmag:int | float,
                        vega_wavelength:npt.ArrayLike,
                        vega_fluxdensity:npt.ArrayLike,
                        vega_continuum:npt.ArrayLike,
                        vega_fitted_continuum:npt.ArrayLike,
                        kernel:npt.ArrayLike,
                        ew_scale:int | float,
                        line_wavelengths:npt.ArrayLike,
                        atmospheric_transmission:npt.ArrayLike,
                        poly_degree:int,
                        include_edges:bool):

    """
    The objective function used to determine the H line EW scale factors.

    The function is used along with scipy.optmize.minimize in order to 
    determine optimal model parameters of a standard star by minimizing 
    this function.

    Parameters
    ----------
    p : ndarray
        A array of model parameters.  The length depends on the number of 
        hydrogen lines whose EWs need adjustment and the polynomial degree 
        used to model the instrument throughput.  

       atm_scale = p[0]
       coeffs = p[1:`poly_degree`+2]
       ew_scales = p[`poly_degree`+2:]

    standard_wavelength : ndarray
        An (nstd,) array of standard star wavelengths.  

    standard_fluxdensity : ndarray
        An (nstd,) array of standard star flux densities.

    standard_rv : float
        A float giving the standard star radial velocities in km s-1.

    standard_bmag : float
        The B-band magnitude of the standard star.

    standard_vmag : float
        The V-band magnitude of the standard star.

    vega_wavelength : ndarray
        An (nvega,) array of Vega model wavelengths.  

    vega_fluxdensity : ndarray
        An (nvega,) array of Vega model flux densities.
        
    vega_continuum : ndarray
        An (nvega,) array of Vega model continuum flux densities.

    vega_fitted_continuum : ndarray
        An (nvega,) array of Vega model fitted continuum flux densities.

    kernel : ndarray
        An (nkernel,) kernel used to smooth the Vega model.

    start_ewscale : float
        The EW scale factor.

    poly_degree : int
        The polynomial degree used to model the instrument throughput.

    include_edges : {False, True}
        Set to True to include the min() and max() values of 
        `standard_wavelength` as control points.
        Set to False to not include the min() and max() values of 
        `standard_wavelength` as control points.

    Returns
    -------
    float 
    
        The summed squared residuals between the data and model.  

    Notes
    -----
    We model the A0 V standard star spectrum over some limited wavelength
    range as the product of a Vega model, the atmospheric transmission, and 
    a polynomial to account for the smooth throughput of the instrument.  The 
    EWs of the hydrogen lines in the Vega model are allowed to vary and 
    the scale factors used to adjust the EWs are parameters of the model.

    The length of the parameter array is a function of the number of hydrogen 
    list whose EWs need adjustment, and the degree of the polynomial used to 
    model the instrument throughput.  `poly_degree` is the polynomial degree
    and so the model parameters are given by:

    atm_scale = p[0]
    coeffs = p[1:poly_degree+2]
    ew_scales = p[poly_degree+2:]

    """

    #
    # Check parameters
    #

    check_parameter('ewscale_objfunction', 'p', p, 'ndarray')

    check_parameter('ewscale_objfunction', 'standard_wavelength', 
                    standard_wavelength, 'ndarray')

    check_parameter('ewscale_objfunction', 'standard_fluxdensity', 
                    standard_fluxdensity, 'ndarray')

    check_parameter('ewscale_objfunction', 'standard_rv', standard_rv, 
                    'float')

    check_parameter('ewscale_objfunction', 'standard_bmag', standard_bmag, 
                    'float')

    check_parameter('ewscale_objfunction', 'standard_vmag', standard_vmag, 
                    'float')

    check_parameter('ewscale_objfunction', 'vega_wavelength', 
                    vega_wavelength, 'ndarray')

    check_parameter('ewscale_objfunction', 'vega_fluxdensity', 
                    vega_fluxdensity, 'ndarray')

    check_parameter('ewscale_objfunction', 'vega_continuum', 
                    vega_continuum, 'ndarray')

    check_parameter('ewscale_objfunction', 'vega_fitted_continuum', 
                    vega_fitted_continuum, 'ndarray')

    check_parameter('ewscale_objfunction', 'kernel', kernel, 'ndarray')

    check_parameter('ewscale_objfunction', 'line_wavlenegths', line_wavelengths, 
                    ['float', 'ndarray'])

    check_parameter('ewscale_objfunction', 'ew_scale', ew_scale, 'float')

    check_parameter('ewscale_objfunction', 'atmospheric_transmission', 
                    atmospheric_transmission, 'ndarray')

    check_parameter('ewscale_objfunction', 'poly_degree', poly_degree, 
                    'int')

    check_parameter('ewscale_objfunction', 'include_edges', include_edges, 
                    'bool')

    #
    # Upack the parameters
    #

    idx = poly_degree+2
    atm_scale = p[0]
    coeffs = p[1:idx]
    ew_scales = p[idx:]

    #
    # Does the user request adding the order edges to the control points?
    #
    
    if include_edges is True:
        
        points = np.append(np.insert(line_wavelengths, 0, 
                                     np.min(standard_wavelength)),
                           np.max(standard_wavelength))
        
        
        
        scales = np.append(np.insert(ew_scales, 0, ew_scale),
                           ew_scale)

    else:

        points = line_wavelengths
        scales = ew_scales

#    cs = CubicSpline(ew_points, ew_values)
#    ewscales = cs(vega_wavelength)

    #
    # Interpolate the control points onto the vega model wavelength grid
    #

    f = scipy.interpolate.interp1d(points, ew_scales, 
                                   fill_value=(ew_scales[0], 
                                               ew_scales[-1]),
                                   bounds_error=False)
    scales = f(vega_wavelength)

    #
    #  Generate the Vega model
    #

    result = modify_kuruczvega(standard_wavelength,
                               standard_rv,
                               standard_vmag,
                               standard_bmag,
                               vega_wavelength,
                               vega_fluxdensity,
                               vega_continuum,
                               vega_fitted_continuum,
                               kernel,
                               scales,
                               units='erg s-1 cm-2 A-1',
                               new=False)

    #
    # Build the model of the data
    #

    vega_model = result[0]
    vega_model /= np.median(vega_model)

    atmosphere = (atm_scale*(atmospheric_transmission-1))+1

    model = vega_model*atmosphere*poly_1d(standard_wavelength,coeffs)

    #
    # Compute the sum of the squared residuals
    #

    objective = np.sum((standard_fluxdensity-model)**2)

    #
    # Return the value
    #

    return objective





def find_shift(wavelength_object:npt.ArrayLike,
               intensity_object:npt.ArrayLike,
               intensity_telluric:npt.ArrayLike,
               wavelength_range:list,
               pixel_range:list=[-1.5,1.5],
               nsteps:int=301,
               qa_show=False,
               qa_showblock=True):

    """
    To determine the shift between spectra that minimizes telluric noise.


    Parameters
    ----------
    wavelength_object: ndarray
        An (nwave,) array of wavelength values of the object spectrum.

    intensity_object: ndarray
        An (nwave,) array of intensity values  of the object spectrum.

    intensity_telluric: ndarray
        An (nwave,) array of intensity values  of the telluric spectrum.
    
    wavelength_range : list
        An (2,) list of wavelengths over which the noise minimization is
        desired.

    pixel_range : list, default [-1.5,1.5]
        A (2,) list giving the number of pixels over which to do the
        noise minimization.

    nsteps : int
        The number of steps between `pixel_range` to evaluate the rms at.

    Returns
    -------
    float
        The shift in pixels that minimizes the noise in `wavelength_range`


    
    """

    #
    # Check parameters
    #

    check_parameter('find_shift', 'wavelength_object', wavelength_object,
                    'ndarray')

    check_parameter('find_shift', 'intensity_object', intensity_object,
                    'ndarray')

    check_parameter('find_shift', 'intensity_telluric', intensity_telluric,
                    'ndarray')
    
    check_parameter('find_shift', 'wavelength_range', wavelength_range,
                    'list')

    check_parameter('find_shift', 'nsteps', nsteps, 'int')


    #
    # Get set up
    #

    wrange = np.sort(wavelength_range)
    
    zdata = np.where((wavelength_object >= wrange[0]) &
                     (wavelength_object <= wrange[1]))[0]
    
    shifts = np.linspace(pixel_range[0], pixel_range[1], num=nsteps)
    nshifts = len(shifts)

    rms = np.zeros(nshifts)
    
    x = np.arange(len(wavelength_object))

    #
    # Start the loop
    #
    
    for i in range(nshifts):

        xshift = x+shifts[i]

        telluric_shifted = linear_interp1d(xshift,intensity_telluric,x)

        ratio = np.multiply(intensity_object,telluric_shifted)

        rms[i] = np.std(ratio[zdata])

    #
    # Find the shift
        

    # Find the minimum rms value
    
    minimum_idx = np.argmin(rms)

    # Fit a 2nd order polynomial around this point

    # temporary fix for end points
    if minimum_idx<5 or minimum_idx>len(shifts)-6: 
        logging.info(' find shift found minimum near end point {:.0f}, assuming zero shift '.format(minimum_idx))
        return 0.    

    result = polyfit_1d(shifts[(minimum_idx-5):(minimum_idx+6)],
                        rms[(minimum_idx-5):(minimum_idx+6)],2)

    # Set the derivative equal to zero to find the minimum shift
    
    shift = -result['coeffs'][1]/2./result['coeffs'][2]

    return shift


    
def make_instrument_profile(x:npt.ArrayLike,
                            parameters:npt.ArrayLike):

    """
    To create a pySpextool instrument profile.

    Parameters
    ----------
    x : ndarray
        An (ndata,) array of x

    parameters : ndarray
        An (3,) array of parameters.

    Returns
    -------
    ndarray
        An (ndata,) array of values that give the instrument profile at x.

    Notes
    -----

    The instrument profile P is given by,

    P(x) = C * {  erf[ (x + parameter[1] - parameter[0])/parameter[2] -
                  erf[ (x - parameter[1] - parameter[0])/parameter[2] }

    where parameter[0] is typically zero for the profile to be centered in x
    and C is determined by normalizing the profile by its sum.  
    
    """

    #
    # Check Parameters
    #

    check_parameter('make_instrument_profile', 'x', x, 'ndarray', 1)

    check_parameter('make_instrument_profile', 'parameters', parameters,
                    'ndarray', 1)    

    #
    # Just do it
    #

    ip = erf( (x+parameters[1]-parameters[0])/parameters[2]) - \
         erf( (x-parameters[1]-parameters[0])/parameters[2])

    ip /= np.sum(ip)

    return ip


def make_telluric_spectrum(standard_wavelength:npt.ArrayLike,
                           standard_fluxdensity:npt.ArrayLike,
                           standard_uncertainty:npt.ArrayLike,
                           standard_rv:float,
                           standard_vmag:float,
                           standard_bmag:float,
                           vega_wavelength:npt.ArrayLike,
                           vega_fluxdensity:npt.ArrayLike,
                           vega_continuum:npt.ArrayLike,
                           vega_fitted_continuum:npt.ArrayLike,
                           kernel:npt.ArrayLike,
                           control_points:npt.ArrayLike,
                           control_values:npt.ArrayLike,
                           order,
                           intensity_unit:str='erg s-1 cm-2 A-1',
                           new=False):

    """
    To create a telluric correction spectrum


    Parameters
    ----------
    standard_wavelength : ndarray
        A (nwave1,) array of data wavelengths.

    standard_fluxdensity : ndarray
        A (nwave1,) array of data flux densities.

    standard_uncertainty : ndarray
        A (nwave1,) array of data uncertainties.

    standard_rv : float, int
        The radial velocities of the standard star in km s-1.

    standard_bmag : float, int
        The B-band magnitude of the standard star.

    standard_vmag : float, int
        The V-band magnitude of the standard star.
    
    vega_wavelength : ndarray
        A (nwave2,) array of Vega-model wavelengths.

    vega_fluxdensity : ndarray
        A (nwave2,) array of Vega-model flux densities.

    vega_continuum : ndarray
        A (nwave2,) array of Vega-continuum flux densities.

    vega_fitted_continuum : ndarray
        A (nwave2,) array of Vega-fitted-continuum flux densities.

    kernel : ndarray
        An array of of kernel values.
    
    Returns
    -------
    ndarray

        The telluric correction spectrum.

    ndarray

        The uncertainty on the telluric correction spectrum.

    ndarray

        The modified Vega model spectrum.

    
    """

    #
    # Check the parameters
    #
    
    check_parameter('make_telluric_spectrum', 'standard_wavelength',
                    standard_wavelength, 'ndarray', 1)

    check_parameter('make_telluric_spectrum', 'standard_fluxdensity',
                    standard_fluxdensity, 'ndarray', 1)

    check_parameter('make_telluric_spectrum', 'standard_uncertainty',
                    standard_uncertainty, 'ndarray', 1)

    check_parameter('make_telluric_spectrum', 'standard_bmag',
                    standard_bmag, ['float','int'])

    check_parameter('make_telluric_spectrum', 'standard_vmag',
                    standard_vmag, ['float','int'])

    check_parameter('make_telluric_spectrum', 'standard_rv',
                    standard_rv, ['float64','float','int'])
    
    check_parameter('make_telluric_spectrum', 'vega_wavelength',
                    vega_wavelength, 'ndarray', 1)

    check_parameter('make_telluric_spectrum', 'vega_fluxdensity',
                    vega_fluxdensity, 'ndarray', 1)
    
    check_parameter('make_telluric_spectrum', 'vega_continuum',
                    vega_continuum, 'ndarray', 1)

    check_parameter('make_telluric_spectrum', 'vega_fitted_continuum',
                    vega_fitted_continuum, 'ndarray', 1)

    check_parameter('make_telluric_spectrum', 'kernel', kernel, 'ndarray', 1)


    #
    # Determine the EW scale factor array using the control points
    #

#    cs = CubicSpline(control_points, control_values)
#    ewscales = cs(vega_wavelength)

    f = scipy.interpolate.interp1d(control_points,
                                   control_values,
                                   fill_value=(control_values[0], 
                                               control_values[-1]),
                                   bounds_error=False)
    ewscales = f(vega_wavelength)



    #
    # Modify the Kurucz Vega model 
    #


    vega_fd, vega_cont = modify_kuruczvega(standard_wavelength,
                                           standard_rv,
                                           standard_vmag,
                                           standard_bmag,
                                           vega_wavelength,
                                           vega_fluxdensity,
                                           vega_continuum,
                                           vega_fitted_continuum,
                                           kernel,
                                           ewscales,
                                           units=intensity_unit,
                                           new=new)

    #
    # Create the telluric correction spectrum and return results
    #

    telluric = vega_fd/standard_fluxdensity
    

    telluric_var = (vega_fd/standard_fluxdensity**2)**2 * \
        standard_uncertainty**2

    telluric_unc = np.sqrt(telluric_var)
    
    return telluric, telluric_unc, vega_fd, vega_cont


def measure_linerv(data_wavelength:npt.ArrayLike,
                   data_fluxdensity:npt.ArrayLike,
                   model_wavelength:npt.ArrayLike,
                   model_fluxdensity:npt.ArrayLike,
                   peak_method:str='max',
                   resolving_power:float=None,
                   qashow_info:dict=None,
                   qafile_info:dict=None):
    
    """
    To determine the velocity shift of a line using a model

    Parameters
    ----------

    data_wavelength : ndarray
        A (nwave1,) array of wavelengths for the data.

    data_fluxdensity : ndarray
        A (nwave1,) array of continuum-normalized flux densities for the data.

    model_wavelength : ndarray
        A (nwave2,) array of wavelengths for a model.  Must be the same units
        as `data_wavelength`.  

    model_fluxdensity : ndarray
        A (nwave2,) array of continuum-normalized flux densities for a model.

    resolving_power : int or float, default=None
        The resolving power of the observations.  A not-perfect attempt to 
        convolve the model to the same resolving power is then made.

    qashow_info : None or dict

        `'plot_number'` : int
            The plot number to be passed back in to update the same plot.
            Useful if you are doing to-screen plotting.
    
        `'plot_scale'` : float or int
            A scale factor to increase the size of the plot.  

        `'block'`: {False, True}, optional
            Set to make the plot block access to the command line, e.g.
            pl.ioff().

        `'plot_xlabel'` : str, optional
            A (latex) string giving the xlabel.

        `'plot_title'` : str, optional
            A (latex) string giving the title of the plot.

        
    qafile_info : dict, default=None
        `"filepath"` : str
            The directory to write the QA figure.

        `"filename"` : str
            The name of the file, sans suffix/extension.

        `"extension"` : str
            The file extension.  Must be compatible with the savefig
            function of matplotlib.

        `'plot_xlabel'` : str, optional
            A (latex) string giving the xlabel.

        `'plot_title'` : str, optional
            A (latex) string giving the title of the plot.

    
    
    Returns
    -------
    ndarray
        The velocity shift of the data relative to the model in km s-1.  

           
    """

    #
    # Check Parameters
    #

    check_parameter('measure_linerv', 'data_wavelength', data_wavelength,
                    'ndarray', 1)

    check_parameter('measure_linerv', 'data_fluxdensity', data_fluxdensity,
                    'ndarray', 1)

    check_parameter('measure_linerv', 'model_wavelength', model_wavelength,
                    'ndarray', 1)

    check_parameter('measure_linerv', 'model_nflux', model_fluxdensity,
                    'ndarray', 1)
    
    check_parameter('measure_linerv', 'peak_method', peak_method,
                    'str', possible_values=['max','fit'])

    check_parameter('measure_linerv', 'resolving_power',
                    resolving_power, ['NoneType', 'int', 'float'])        
    
    check_parameter('measure_linerv', 'qashow_info', qashow_info,
                    ['NoneType', 'dict'])
    
    check_parameter('measure_linerv', 'qafile_info', qafile_info,
                    ['NoneType', 'dict'])

    #
    # Get set up
    #

    cspeed = 2.99792458E5 # km/s
    
    #
    # Check that the data has fewer pixels than the model
    #

    ndata = len(data_wavelength)
    nmodel = len(model_wavelength)

    if ndata > nmodel:

        message = 'Data has a higher sampling frequency than the model.'
        raise pySpextoolError(message)

    if ndata == 0:

        message = 'The wavelength array is empty.'
        raise pySpextoolError(message)

    #
    # Compute the EW scale factor
    #

    data_step = (np.max(data_wavelength)-np.min(data_wavelength))/(ndata-1)
    model_step = (np.max(model_wavelength)-np.min(model_wavelength))/\
                  (nmodel-1)

    #
    # Determine EWs of the absorption features in the data and the model and
    # set the EW scale factor
    #

    data_ew = (np.sum(data_step*(1.0-data_fluxdensity)))
    model_ew = (np.sum(model_step*(1.0-model_fluxdensity)))    
    scale_ew = data_ew/model_ew
    
    #
    # Now we can start the process
    #
    
    model_zflux = model_fluxdensity - 1
    data_zflux = data_fluxdensity - 1
            
    #
    # Resampling to a constant spacing in ln lambda: v/c = d(ln lambda)
    #

    # Create the wavelength array

    min_wavelength = np.min(np.concatenate((data_wavelength, model_wavelength)))
    max_wavelength = np.max(np.concatenate((data_wavelength, model_wavelength)))
        
    acoeff = (nmodel - 1)/(np.log(max_wavelength) -
                                     np.log(min_wavelength))
    bcoeff  = nmodel - (acoeff * (np.log(max_wavelength)))
  
    xpon = np.arange(nmodel)+1.0
    lnlambda_wavelengths = np.exp((xpon-bcoeff)/acoeff)

    # Do the resampling

    f = interp1d(data_wavelength, data_zflux, bounds_error=False, fill_value=0)
    data_resampled_zflux = f(lnlambda_wavelengths)

    f = interp1d(model_wavelength, model_zflux, bounds_error=False,
                 fill_value=0)
    model_resampled_zflux = f(lnlambda_wavelengths)
    
    #
    # Do the cross correlation
    #

    xcor = signal.correlate(data_resampled_zflux, model_resampled_zflux,
                                  mode='same', method='fft')
    xcor = xcor / np.nanmax(xcor)

    lag = signal.correlation_lags(nmodel, nmodel, mode='same')

    #
    # Find the peak of the cross correlation
    #

    if peak_method == 'max':

        max_idx = np.argmax(xcor)
        offset_pixels = int(lag[max_idx])
        fit = None
                
    if peak_method == 'fit':

    
        # Fit the cross correlation

        fit = fit_peak1d(lag, xcor, nparms=3, positive=True)
        offset_pixels = fit['parms'][1]
        fit = fit['fit']

    #
    # Compute the velocity shift
    #
        
    velocity_shift = (cspeed * offset_pixels)/acoeff
    redshift = velocity_shift/cspeed
    
    #
    # Make the QA plot
    #

    plotnum = None

    if qashow_info is not None:

        plot_measure_linerv(qashow_info['plot_number'],
                            qashow_info['figure_size'],
                            qashow_info['font_size'],
                            qashow_info['spectrum_linewidth'],
                            qashow_info['spine_linewidth'],
                            lnlambda_wavelengths,
                            data_resampled_zflux,
                            model_resampled_zflux,
                            lag,
                            xcor,
                            offset_pixels,
                            velocity_shift,
                            redshift,
                            fit=fit,
                            plot_xlabel=qashow_info['xlabel'],
                            plot_title=qashow_info['title'])

        pl.show(block=qashow_info['block'])
        if qashow_info['block'] is False:

            pl.pause(1)

    if qafile_info is not None:

        plot_measure_linerv(None,
                            qafile_info['figure_size'],
                            qafile_info['font_size'],
                            qafile_info['spectrum_linewidth'],
                            qafile_info['spine_linewidth'],
                            lnlambda_wavelengths,
                            data_resampled_zflux,
                            model_resampled_zflux,
                            lag,
                            xcor,
                            offset_pixels,
                            velocity_shift,
                            redshift,
                            fit=fit,
                            plot_xlabel=qafile_info['xlabel'],
                            plot_title=qafile_info['title'])

        pl.savefig(qafile_info['file_fullpath'])
        pl.close()
               
    return {'ew_scale':scale_ew, 'rv':velocity_shift, 'z':redshift,
            'plotnum':plotnum}




def modify_kuruczvega(standard_wavelength:npt.ArrayLike,
                      standard_rv:float,
                      standard_vmag:float,
                      standard_bmag:float,
                      vega_wavelength:npt.ArrayLike,
                      vega_fluxdensity:npt.ArrayLike,
                      vega_continuum:npt.ArrayLike,
                      vega_fitted_continuum:npt.ArrayLike,
                      kernel:npt.ArrayLike,
                      vega_ewscalefactors:float | npt.ArrayLike,
                      units:str='erg s-1 cm-2 A-1',
                      new=False):

    """
    To modify the Kurucz Vega model to match the standard star spectrum

    Parameters
    ----------
    standard_wavelength : ndarray
        A (nwave1,) array of data wavelengths.

    standard_rv : float, int
        The radial velocities of the standard star in km s-1.

    standard_bmag : float, int
        The B-band magnitude of the standard star.

    standard_vmag : float, int
        The V-band magnitude of the standard star.
    
    vega_wavelength : ndarray
        A (nwave2,) array of Vega-model wavelengths.

    vega_fluxdensity : ndarray
        A (nwave2,) array of Vega-model flux densities.

    vega_continuum : ndarray
        A (nwave2,) array of Vega-continuum flux densities.

    vega_fitted_continuum : ndarray
        A (nwave2,) array of Vega-fitted-continuum flux densities.

    vega_ewscalefactors : ndarray or float
        A (nwave2,) array of EW scale factors or a float giving a 
        single scale factor.

    units : str
        The requested flux density units.
    
    Returns
    -------
    ndarray

        The modified Vega flux density

    ndarray

        The modified Vega continiuum

    """

    #
    # Check the parameters
    #
    
    check_parameter('modify_kuruczvega', 'standard_wavelength',
                    standard_wavelength, 'ndarray', 1)

    check_parameter('modify_kuruczvega', 'standard_bmag',
                    standard_bmag, ['float','int'])

    check_parameter('modify_kuruczvega', 'standard_vmag',
                    standard_vmag, ['float','int'])

    check_parameter('modify_kuruczvega', 'standard_rv',
                    standard_rv, ['float64','float','int'])
    
    check_parameter('modify_kuruczvega', 'vega_wavelength',
                    vega_wavelength, 'ndarray', 1)

    check_parameter('modify_kuruczvega', 'vega_fluxdensity',
                    vega_fluxdensity, 'ndarray', 1)
    
    check_parameter('modify_kuruczvega', 'vega_continuum',
                    vega_continuum, 'ndarray', 1)

    check_parameter('modify_kuruczvega', 'vega_fitted_continuum',
                    vega_fitted_continuum, 'ndarray', 1)

    check_parameter('modify_kuruczvega', 'kernel', kernel, 'ndarray', 1)

    check_parameter('modify_kuruczvega', 'vega_ewscalefactors',
                    vega_ewscalefactors, ['float','ndarray'])

    check_parameter('modify_kuruczvega', 'units', units, 'str')

    #
    # Get the Vega pixels that exactly cover the order
    #

    min = np.nanmin(standard_wavelength)
    max = np.nanmax(standard_wavelength)
    
    zleft = np.where(vega_wavelength > min)
    zleft_idx = zleft[0][0]
    
    zright = np.where(vega_wavelength < max)
    zright_idx = zright[0][-1]

    # Now figure out how many pixels you need to add to both sides to 
    # account for the width of the kernel during the convolution

    nadd = np.ceil(len(kernel)/2.)

    z_idx = np.arange(zleft_idx-nadd,zright_idx+nadd+1,dtype=int)
    
    #
    # Do the convolution on the normalized, zeroed, and EW scaled spectrum 
    # and continuum
    #


    scale = vega_ewscalefactors
    if new is True:

        input = (vega_fluxdensity[z_idx]/vega_fitted_continuum[z_idx]-1)*scale[z_idx]

        input = (input+1)*vega_fitted_continuum[z_idx]

        c_vega_fd = np.convolve(input, kernel, mode='same')

        input = vega_fitted_continuum[z_idx]
        c_vega_cont = np.convolve(input, kernel, mode='same')
#        
#        # Reconstruct the flux density and continuum
#        
#        c_vega_fd = (c_n_z_vega_fd+1)*vega_fitted_continuum[z_idx]
#        c_vega_fd = (c_n_z_vega_fd+1)*c_vega_cont


#        raw_vega_conv = np.convolve(vega_fluxdensity[z_idx], kernel, mode='same')



#        pl.figure()
#        pl.plot(vega_wavelength, vega_fluxdensity, color='red', 
#                label='Raw Vega')
#        pl.plot(vega_wavelength[z_idx], raw_vega_conv, color='black', 
#                label='Convolved Vega')
#
#        pl.plot(vega_wavelength[z_idx], c_vega_fd,label='Scaled, Convolved Vega')
#        pl.xlabel('Wavelength ($\mu$m)')
#        pl.xlim(np.min(vega_wavelength[z_idx]), 
#                  np.max(vega_wavelength[z_idx]))
#
#        pl.ylim(np.min(c_vega_fd), np.max(c_vega_fd))
#
#        pl.title('Order'+str(order))
#        pl.legend()
#        pl.savefig('Order '+str(order)+'.pdf')


    
    if new is False:

        input = (vega_fluxdensity[z_idx]/vega_continuum[z_idx]-1)*scale[z_idx]
#\
#            vega_ewscalefactors[z_idx]
        c_n_z_vega_fd = np.convolve(input, kernel, mode='same')
        
        input = (vega_continuum[z_idx]/vega_fitted_continuum[z_idx]-1)*scale[z_idx]
#\
#            vega_ewscalefactors[z_idx]
        c_n_z_vega_cont = np.convolve(input, kernel, mode='same')
        
        # Reconstruct the flux density and continuum
        
        c_vega_cont = (c_n_z_vega_cont+1)*vega_fitted_continuum[z_idx]
        
        c_vega_fd = (c_n_z_vega_fd+1)*c_vega_cont


#        raw_vega_conv = np.convolve(vega_fluxdensity[z_idx], kernel, mode='same')



#        pl.figure()
#
#
#        pl.plot(vega_wavelength, vega_fluxdensity, color='red', 
#                label='Raw Vega')
#        pl.plot(vega_wavelength[z_idx], raw_vega_conv, color='black', 
#                label='Convolved Vega')
#
#        pl.plot(vega_wavelength[z_idx], c_vega_fd,label='Scaled, Convolved Vega')
#
#        pl.xlim(np.min(vega_wavelength[z_idx]), 
#                  np.max(vega_wavelength[z_idx]))
#        pl.ylim(np.min(c_vega_fd), np.max(c_vega_fd))
#        pl.title('Order'+str(order))
#        pl.legend()
#        pl.savefig('Order '+str(order)+'.pdf')


        
    #
    # Shift to the radial velocity of the standard
    #

    shifted_vega_wavelength = vega_wavelength*(1+standard_rv/2.99792458e5)

    #
    # Interpolate onto the wavelength grid of the standard
    #

    r_c_vega_fd = linear_interp1d(shifted_vega_wavelength[z_idx],
                                  c_vega_fd, standard_wavelength)

    r_c_vega_cont = linear_interp1d(shifted_vega_wavelength[z_idx],
                                    c_vega_cont, standard_wavelength)
    
    #
    # Redden the model to match that of the standard
    #

    Rv=3.1
    vega_vmag = 0.03
    vega_bminv = 0.0
    
    ebminv = (standard_bmag-standard_vmag - vega_bminv)
    ebminv = np.max([ebminv,0])
    Av = Rv*ebminv
    
    #
    # Extinguish the model to match that of the standard
    #

    ext = G23(Rv=Rv)
    
    e_r_c_vega_fd = r_c_vega_fd*\
        ext.extinguish(standard_wavelength*1e4*u.AA,Ebv=ebminv)

    e_r_c_vega_cont = r_c_vega_cont*\
        ext.extinguish(standard_wavelength*1e4*u.AA,Ebv=ebminv)
    
    #
    # Scale the model to the observed magnitude of the standard
    #

    scale = 10.**(-0.4*(standard_vmag-vega_vmag))*10**(0.4*Av)

    s_e_r_c_vega_fd = e_r_c_vega_fd*scale
    s_e_r_c_vega_cont = e_r_c_vega_cont*scale

    #
    # Convert the model to the requested flux density units
    #

    vega_fd = convert_fluxdensity(standard_wavelength,
                                  s_e_r_c_vega_fd,
                                  'um','erg s-1 cm-2 A-1',
                                  units)

    vega_cont = convert_fluxdensity(standard_wavelength,
                                    s_e_r_c_vega_cont,
                                    'um','erg s-1 cm-2 A-1',
                                    units)

    #
    # Returm the results
    #

    return vega_fd, vega_cont
    



<<<<<<< HEAD
=======
def plot_measure_linerv(plot_number:int,
                        figure_size:tuple,
                        font_size:int,
                        spectrum_linewidth:int | float,
                        spine_linewidth:int | float,
                        wavelength:npt.ArrayLike,
                        object_flux:npt.ArrayLike,
                        model_flux:npt.ArrayLike,
                        lag:npt.ArrayLike,
                        xcorrelation:npt.ArrayLike,
                        offset:float,
                        velocity:float,
                        redshift:float,
                        fit:npt.ArrayLike=None,
                        plot_xlabel:str=None,
                        plot_title:str=None):
    
    """
    To create a plot for the cross correlation in a device-independent way

    Parameters
    ----------
    plot_number : int or None
        The plot number to pass to matplotlib

    figure_size : tuple
        A (2,) tuple giving the figure size to pass to matplotlib

    font_size : int
        An int giving the font size to pass to matplotlib

    spectrum_linewidth : int or float
        An int or float giving the spectrum line width to pass to matplotlib

    spine_linewidth : int or float
        An int or float giving the spine line width to pass to matplotlib
    
    wavelength : ndarray
        A (nwave,) array of wavelengths.

    object_flux : ndarray
        A (nwave,) array of flux density values for the object.

    model_flux : ndarray
        A (nwave,) array of flux density values for the model.
    
    lag : ndarray
        A (nlag,) array of lag values used to perform the cross correlation

    xcorrelation : ndarray
        A (nlag,) array of cross correlation values.

    offset : float
        The number of pixels the xcorrelation peak is offset from 0.

    velocity : float
        The velocity in km s-1 corresponding to 'offset'.

    redshift : float
        (1 + 'velocity'/c)

    fit : ndarray, default=None
        A (nwave,) array of fitted values to the xcorrelation array.

    plot_xlabel : str, default=None
        A string given an optional x label.  Useful because the wavelength
        units may change.

    plot_title : str, default=None
        A string giving an optional title.

    
    Returns
    -------
    None
        May write a file to disk.  
    
    """
        
    #
    # Check the parameters
    #

    check_parameter('plot_measure_linerv', 'plot_number', plot_number,
                    ['int','NoneType'])

    check_parameter('plot_measure_linerv', 'figure_size', figure_size, 'tuple')

    check_parameter('plot_measure_linerv', 'font_size', font_size,
                    ['int','float'])

    check_parameter('plot_measure_linerv', 'spectrum_linewidth',
                    spectrum_linewidth, ['int','float'])        

    check_parameter('plot_measure_linerv', 'spine_linewidth', spine_linewidth,
                    ['int','float'])        
    
    check_parameter('plot_measure_linerv', 'wavelength', wavelength,
                    'ndarray')

    check_parameter('plot_measure_linerv', 'object_flux', object_flux,
                    'ndarray')
    
    check_parameter('plot_measure_linerv', 'model_flux', model_flux, 'ndarray')

    check_parameter('plot_measure_linerv', 'lag', lag, 'ndarray')

    check_parameter('plot_measure_linerv', 'xcorrelation', xcorrelation,
                    'ndarray')

    check_parameter('plot_measure_linerv', 'offset', offset,
                    ['float64','float','int'])

    check_parameter('plot_measure_linerv', 'velocity', velocity,
                    ['float','float64'])

    check_parameter('plot_measure_linerv', 'fit', fit, ['NoneType','ndarray'])
    
    check_parameter('plot_measure_linerv', 'plot_xlabel', plot_xlabel,
                    ['Nonetype','str'])    

    check_parameter('plot_measure_linerv', 'plot_title', plot_title,
                    ['NoneType','str'])    

    
    #
    # Set the fonts
    #
    
    # removed helvetica - problem for windows OS
    font = {
    #'family' : 'helvetica',
            'weight' : 'normal',
            'size'   : font_size}

    matplotlib.rc('font', **font)

    #
    # Create the figure
    #
    
    fig = pl.figure(num=plot_number, figsize=figure_size)
    pl.subplots_adjust(left=0.1,
                    bottom=0.1, 
                    right=0.95, 
                    top=0.9, 
                    hspace=0.2)

    #
    # Create the cross correlation plot
    #

    # Get the y range
    
    if fit is not None:

        yrange = get_spectra_range(xcorrelation, fit, frac=0.1)

    else:

        yrange = get_spectra_range(xcorrelation, frac=0.1)        

    # Build the figure
        
    axes1 = fig.add_subplot(211)    
    axes1.set_ylim(ymin=yrange[0], ymax=yrange[1])
    axes1.step(lag, xcorrelation, 'black',lw=spectrum_linewidth)
    axes1.set(xlabel='lag (pixels)')
    axes1.set_title(plot_title)    

    axes1.xaxis.set_minor_locator(AutoMinorLocator())    
    axes1.tick_params(right=True, left=True, top=True, bottom=True,
                      which='both', direction='in',width=spine_linewidth)
    axes1.tick_params(which='minor', length=3)
    axes1.tick_params(which='major', length=5)
    axes1.yaxis.set_minor_locator(AutoMinorLocator())

    axes1.axvline(x=offset,color='black',linestyle='dotted')
    
    
    axes1.text(0.05, 0.9, 'X Correlation', color='black', ha='left',
                transform=axes1.transAxes)

    axes1.text(0.95, 0.9, 'Offset='+'%+.2f' % offset+' pixels',
               color='black', ha='right', transform=axes1.transAxes)

    axes1.text(0.95, 0.8, 'Velocity='+'%+.2f' % velocity+' km s$^{-1}$',
               color='black', ha='right', transform=axes1.transAxes)    

    # change all spines
    for axis in ['top','bottom','left','right']:
        axes1.spines[axis].set_linewidth(spine_linewidth)

    if fit is not None:
        
        axes1.step(lag, fit, 'r')
        axes1.text(0.05, 0.8, 'Fit', color='r', ha='left',
                   transform=axes1.transAxes)

    #     
    # Show the data, spectrum, and shifted spectrum
    #

    # Get the y range
    
    yrange = get_spectra_range(object_flux, model_flux, frac=0.1)

    # Build the figure
    
    axes2 = fig.add_subplot(212)
    axes2.margins(x=0)
    axes2.set_ylim(ymin=yrange[0], ymax=yrange[1])
    axes2.step(wavelength, object_flux, 'black', label='spectrum',
               lw=spectrum_linewidth)
    axes2.step(wavelength, model_flux, 'r',linestyle='dashed',
               label='Model (0 km s$^{-1}$)',
               lw=spectrum_linewidth)
    axes2.step(wavelength*(1+redshift), model_flux, 'r',
               label='Model (%+.2f' % velocity+' km s$^{-1}$)',
               lw=spectrum_linewidth)  
    axes2.set(xlabel=plot_xlabel, ylabel='Relative Flux Density')

    axes2.xaxis.set_minor_locator(AutoMinorLocator())    
    axes2.tick_params(right=True, left=True, top=True, bottom=True,
                      which='both', direction='in', width=spine_linewidth)
    axes2.tick_params(which='minor', length=3)
    axes2.tick_params(which='major', length=5)
    axes2.yaxis.set_minor_locator(AutoMinorLocator())    


    axes2.legend(bbox_to_anchor=(0.5,0.1),
                 ncols=1,
                 frameon=False,
                 loc='lower left',
                 handlelength=1)


    # change all spines
    for axis in ['top','bottom','left','right']:
        axes1.spines[axis].set_linewidth(spine_linewidth)


        
def plot_deconvolve_line(plot_number,
                         figure_size,
                         font_size,
                         spectrum_linewidth,
                         spine_linewidth,
                         line_wavelength:npt.ArrayLike,
                         line_data_fluxdensity:npt.ArrayLike,
                         line_model_fluxdensity:npt.ArrayLike,
                         line_model_convolved_fluxdensity:npt.ArrayLike,
                         line_fluxdensity_ratio:npt.ArrayLike,
                         rms_deviation:float,
                         maximum_deviation:float,
                         plot_xlabel:str=None,
                         plot_title:str=None):
    

    """
    To plot the results of the deconvolution.

    Creates a vertical two-panel plot.  The upper panel shows the normalized
    spectrum and the region over which the deconvolution was done and the
    lower plot shows the results of the deconvolution process.

    Parameters
    ----------
    plot_number : int or None
        The plot number to pass to matplotlib

    figure_size : tuple
        A (2,) tuple giving the figure size to pass to matplotlib

    font_size : int
        An int giving the font size to pass to matplotlib

    spectrum_linewidth : int or float
        An int or float giving the spectrum line width to pass to matplotlib

    spine_linewidth : int or float
        An int or float giving the spine line width to pass to matplotlib
    
    line_wavelength : ndarray
        A (nwave2,) array of wavelengths used in the deconvolution
        
    line_data_fluxdensity : ndarray
        A (nwave2,) array of data continuum-normalized, continuum-subtracted
        flux densities.

    line_model_fluxdensity : ndarray
        A (nwave2,) array of model continuum-normalized, continuum-subtracted
        flux densities.

    line_model_convolved_fluxdensity : ndarray
        A (nwave2,) array of model continuum-normalized, continuum-subtracted,
        convolved flux densities.

    line_fluxdensity_ratio : ndarray
        A (nwave2,) array of the ratio of line_data_fluxdensity and
        line_model_convolved_fluxdensity.
      
    rms_deviation: float
        A float giving the rms deviation of line_fluxdensity_ratio.
    
    maximum_deviation : float
        A float giving giving the maximum deviation of line_fluxdensity_ratio.

    plot_scale : float or int, default is 1
        A scale factor by which to increase the QA plots size.

    plot_number : int, default is None
        The plot number to pass to pl.figure.
    
    plot_xtitle : string, default is None
        A string giving the xtitle to pass directly to matplotlib.

    plot_title : string, default is None
        A string giving the title to pass directly to matplotlib.

       
    Returns
    -------
    None

    """

    #
    # Check the parameters
    #

    check_parameter('plot_deconvolve_line', 'plot_number', plot_number,
                    ['int','NoneType'])

    check_parameter('plot_deconvolve_line', 'figure_size', figure_size, 'tuple')

    check_parameter('plot_deconvolve_line', 'font_size', font_size,
                    ['int','float'])

    check_parameter('plot_deconvolve_line', 'spectrum_linewidth',
                    spectrum_linewidth, ['int','float'])        

    check_parameter('plot_deconvolve_line', 'spine_linewidth', spine_linewidth,
                    ['int','float'])        
    
    check_parameter('plot_deconvolve_line', 'line_wavelength',
                    line_wavelength, 'ndarray',1)

    check_parameter('plot_deconvolve_line', 'line_data_fluxdensity',
                    line_data_fluxdensity, 'ndarray',1)

    check_parameter('plot_deconvolve_line', 'line_model_fluxdensity',
                    line_model_fluxdensity, 'ndarray',1)
    
    check_parameter('plot_deconvolve_line', 'line_model_convolved_fluxdensity',
                    line_model_convolved_fluxdensity, 'ndarray',1)

    check_parameter('plot_deconvolve_line', 'line_fluxdensity_ratio',
                    line_fluxdensity_ratio, 'ndarray',1)
        
    check_parameter('plot_deconvolve_line', 'plot_xlabel', plot_xlabel,
                    ['str','NoneType'])

    check_parameter('plot_deconvolve_line', 'plot_title', plot_title,
                    ['str','NoneType'])

    
    #
    # Set up the plot
    #    

    # removed helvetica - problem for windows OS
    font = {
    #'family' : 'helvetica',
            'weight' : 'normal',
            'size'   : font_size}

    matplotlib.rc('font', **font)
    
    fig = pl.figure(num=plot_number,
                    figsize=figure_size)

    pl.subplots_adjust(left=0.15,
                    bottom=0.1, 
                    right=0.95, 
                    top=0.9, 
                    hspace=0.2)

    #
    # Do the top plot
    #
    
    axes1 = fig.add_subplot(111)

    # Get the yrange based on the data in that wavelength range
    
    yrange = get_spectra_range(line_data_fluxdensity,
                            line_model_fluxdensity,
                            line_model_convolved_fluxdensity,
                            line_fluxdensity_ratio-1, frac=0.1)
    
    axes1.set_ylim(yrange)
 
    # Plot the spectrum

    axes1.step(line_wavelength, line_data_fluxdensity,color='black',
               where='mid', lw=spectrum_linewidth)
    axes1.step(line_wavelength, line_model_fluxdensity, color='green',
               where='mid', lw=spectrum_linewidth)

    axes1.step(line_wavelength, line_model_convolved_fluxdensity,color='red',
               where='mid', lw=spectrum_linewidth)
    
    axes1.step(line_wavelength,line_fluxdensity_ratio-1,color='blue',
               where='mid', lw=spectrum_linewidth)

    # Plot the rms limit lines of 0.01.
    
    axes1.axhline(y=0.01,color='magenta',linestyle='dotted')
    axes1.axhline(y=-0.01,color='magenta',linestyle='dotted')

    # Deal with the tickmarks

    axes1.xaxis.set_minor_locator(AutoMinorLocator())    
    axes1.tick_params(right=True, left=True, top=True, bottom=True,
                      which='both', direction='in', width=spine_linewidth)
    axes1.tick_params(which='minor', length=3)
    axes1.tick_params(which='major', length=5)
    axes1.yaxis.set_minor_locator(AutoMinorLocator())
    
    # Label the axes
    
    axes1.set(xlabel=plot_xlabel, ylabel='Residual Normalized Flux Density')

    # Add all the information texts
        
    axes1.text(0.02, 0.2, 'Max Deviation = '+"{:.4f}".format(maximum_deviation),
               ha='left', va='bottom', transform=axes1.transAxes, color='black')

    axes1.text(0.02, 0.15, 'RMS Deviation = '+"{:.4f}".format(rms_deviation),
               ha='left', va='bottom', transform=axes1.transAxes, color='black')


    axes1.text(0.95, 0.3, 'A0 V', color='black', ha='right', va='bottom',
               transform=axes1.transAxes)

    axes1.text(0.95, 0.25, 'Scaled Vega', color='green', ha='right',
               va='bottom', transform=axes1.transAxes)

    axes1.text(0.95, 0.2, 'Scaled & Convolved Vega', color='red', ha='right',
               va='bottom', transform=axes1.transAxes)

    axes1.text(0.95, 0.15, 'Ratio', color='blue', ha='right',
               va='bottom', transform=axes1.transAxes)

        # change all spines
    for axis in ['top','bottom','left','right']:
        axes1.spines[axis].set_linewidth(spine_linewidth)


def plot_estimate_ewscales(plot_number:int,
                           figure_size:tuple,
                           font_size:int,
                           spectrum_linewidth:int | float,
                           spine_linewidth:int | float,
                           xlabel:str,
                           title:str,
                           wavelength:npt.ArrayLike,
                           default_fluxdensity:npt.ArrayLike,
                           new_fluxdensity:npt.ArrayLike,
                           atmospheric_transmission:npt.ArrayLike,
                           line_wavelengths:npt.ArrayLike | float,
                           line_scales:npt.ArrayLike | float,
                           default_scale:float):

    #
    # Now start the plotting
    #
    
    # Set the fonts
    # removed helvetica - problem for windows OS
    font = {
#            'family' : 'helvetica',
            'weight' : 'normal',
            'size'   : font_size}

    rc('font', **font)

    fig = pl.figure(num=plot_number,
                    figsize=figure_size)

    pl.subplots_adjust(left=0.15,
                    bottom=0.1, 
                    right=0.95, 
                    top=0.9, 
                    hspace=0.2)

    xrange = [np.nanmin(wavelength),np.nanmax(wavelength)]

    #
    # Do the top plot
    #
    
    axes1 = fig.add_subplot(211)

    axes1.step(wavelength,default_fluxdensity,where='mid',color='black',
               label='Raw Correction')
    axes1.step(wavelength,new_fluxdensity,where='mid',color='red',
               label='Adjusted Correction')

    
    axes1.set_xlim(xrange)

    for i in range(len(line_scales)):

        axes1.axvline(x=line_wavelengths[i],linestyle='dotted')

    axes1.set_xticklabels([]) 

    axes1.set_ylabel('Relative Intensity')
    axes1.set_title(title)



    axes1b = axes1.twinx() 
    axes1b.step(wavelength, atmospheric_transmission, 
               where='mid',color='purple',label='Atmospheric Transmission')
    axes1b.set_ylim(ymin=0, 
                    ymax=1)
    axes1b.set_yticklabels([]) 
    axes1b.tick_params(right = False) 
    
    axes1.xaxis.set_minor_locator(AutoMinorLocator())    
    axes1.tick_params(right=True, left=True, top=True, bottom=True,
                    which='both', direction='in', width=1.5)
    axes1.tick_params(which='minor', length=3)
    axes1.tick_params(which='major', length=5)
    axes1.yaxis.set_minor_locator(AutoMinorLocator())
    
    lines, labels = axes1.get_legend_handles_labels()
    lines2, labels2 = axes1b.get_legend_handles_labels()
    axes1.legend(lines + lines2, labels + labels2, loc=0)


    axes2 = fig.add_subplot(212)

    axes2.plot(line_wavelengths,line_scales,'or')

    axes2.xaxis.set_minor_locator(AutoMinorLocator())    
    axes2.tick_params(right=True, left=True, top=True, bottom=True,
                    which='both', direction='in', width=1.5)
    axes2.tick_params(which='minor', length=3)
    axes2.tick_params(which='major', length=5)
    axes2.yaxis.set_minor_locator(AutoMinorLocator())

    axes2.set_ylabel('EW Scale Factor')
    axes2.set_xlabel(xlabel)
    axes2.set_xlim(xrange)


    axes2.axhline(y=default_scale,linestyle='dashed',color='black')

    yrange = get_spectra_range(line_scales, [default_scale], frac=0.1)
    axes2.set_ylim(yrange)

    



>>>>>>> c2a79b87


    
    <|MERGE_RESOLUTION|>--- conflicted
+++ resolved
@@ -1897,10 +1897,6 @@
     return vega_fd, vega_cont
     
 
-
-
-<<<<<<< HEAD
-=======
 def plot_measure_linerv(plot_number:int,
                         figure_size:tuple,
                         font_size:int,
@@ -2464,14 +2460,4 @@
     axes2.axhline(y=default_scale,linestyle='dashed',color='black')
 
     yrange = get_spectra_range(line_scales, [default_scale], frac=0.1)
-    axes2.set_ylim(yrange)
-
-    
-
-
-
->>>>>>> c2a79b87
-
-
-    
-    +    axes2.set_ylim(yrange)