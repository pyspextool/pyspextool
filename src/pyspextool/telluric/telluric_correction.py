--- conflicted
+++ resolved
@@ -252,13 +252,7 @@
         # Get SIMBAD information of the standard
 
         logging.info(f'Querying SIMBAD for standard star information...')
-<<<<<<< HEAD
-        
         Simbad.add_votable_fields('sptype', 'flux(B)', 'flux(V)', 'flux(R)', 'flux(G)')
-=======
-
-        Simbad.add_votable_fields('sptype', 'flux(B)', 'flux(V)')
->>>>>>> e83a2b5b
         table = Simbad.query_object(standard)
 
 #### NOTE FOR FUTURE - NEED TO CHANGE TO SEARCH BY COORDINATE WITH REJECTION OF SOME SIMBAD TYPES
