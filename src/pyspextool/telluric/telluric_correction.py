--- conflicted
+++ resolved
@@ -127,18 +127,10 @@
 
     check_parameter('telluric_correction', 'object_file', object_file, 'str')
 
-<<<<<<< HEAD
     check_parameter('telluric_correction', 'standard', standard, 'str')
     
     check_parameter('telluric_correction', 'standard_file', standard_file,
                     'str')
-=======
-    check_parameter('basic_tellcor', 'standard', standard, 'str')
-
-    check_parameter('basic_tellcor', 'standard_file', standard_file, 'str')
-
-    check_parameter('basic_tellcor', 'output_name', output_name, 'str')
->>>>>>> e83a2b5b
 
     check_parameter('telluric_correction', 'output_name', output_name, 'str')
 
@@ -694,14 +686,9 @@
     logging.info(f" Loading the data...")
 
     # Object first
-<<<<<<< HEAD
     
     fullpath = make_full_path(telluric.load['input_path'],
                               telluric.load['object_file'], exist=True)
-=======
-
-    fullpath = make_full_path(input_path, object_file, exist=True)
->>>>>>> e83a2b5b
 
     object_spectra, object_info = read_spectra_fits(fullpath)
 
@@ -727,21 +714,12 @@
     # Get standard star information
     #
 
-<<<<<<< HEAD
     if telluric.load['standard_data'] is None:
     
         # Get SIMBAD information of the standard
 
         logging.info(f' Querying SIMBAD for standard star information...')
         
-=======
-    if standard_data is None:
-
-        # Get SIMBAD information of the standard
-
-        logging.info(f'Querying SIMBAD for standard star information...')
-
->>>>>>> e83a2b5b
         Simbad.add_votable_fields('sptype', 'flux(B)', 'flux(V)')
         table = Simbad.query_object(telluric.load['standard'])
 
@@ -794,7 +772,6 @@
         message = 'The standard lacks an order the object has.'
         raise ValueError(message)
 
-<<<<<<< HEAD
     #
     # Store the results
     #
@@ -810,8 +787,6 @@
     telluric.state['object_hdrinfo'] = object_hdrinfo
     telluric.state['mode'] = standard_hdrinfo['MODE'][0]
     
-=======
->>>>>>> e83a2b5b
     #
     # Get other information from the headers
     #
@@ -819,7 +794,6 @@
     telluric.state['object_norders'] = object_info['norders']
     telluric.state['standard_norders'] = standard_info['norders']
 
-<<<<<<< HEAD
     telluric.state['object_orders'] = object_info['orders']
     telluric.state['standard_orders'] = standard_info['orders']
 
@@ -849,21 +823,6 @@
     # Get the file name
         
     file = os.path.join(setup.state['instrument_path'],'IP_coefficients.dat')
-=======
-        # model = get_modeinfo(standard_hdrinfo['MODE'][0])
-
-        # file = os.path.join(setup.state['package_path'],'Vega'+model+'.fits')
-
-        hdul = fits.open(setup.state['package_path']+'/data/Vega5000.fits') 
-        data = hdul[1].data
-
-        vega_wavelength = data['wavelength']
-        vega_flux = data['flux density']
-        vega_continuum = data['continuum flux density']
-        vega_fitted_continuum = data['fitted continuum flux density']
-
-        hdul.close()
->>>>>>> e83a2b5b
 
     # Read the file
         
@@ -874,24 +833,11 @@
     z = np.where(slitw_arc == \
                  telluric.state['standard_hdrinfo']['SLTW_ARC'][0])[0]
 
-<<<<<<< HEAD
     ip_coefficients = np.squeeze(np.array((c0[z],c1[z],c2[z])))
-=======
-        # Convert to the users requested units
-
-        vega_flux = units.convert_fluxdensity(vega_wavelength, vega_flux,
-                                              'um', 'erg s-1 cm-2 A-1',
-                                              fluxdensity_units) 
-
-        # Set the units
->>>>>>> e83a2b5b
 
     telluric.state['ip_coefficients'] = ip_coefficients
-    
-
-<<<<<<< HEAD
-        
-                                                   
+   
+                                                         
 def load_vega():
 
     """
@@ -906,36 +852,6 @@
     None
 
     """
-=======
-    else:
-
-        yunits = ''
-        lyunits = ''
-        lylabel = 'ratio'
-
-    #
-    # Start the loop over object order number
-    #
-
-    for i in range(object_info['norders']):
-
-        # Find the order
-
-        z = np.where(object_info['orders'][i] == standard_info['orders'])
-
-        # Now loop over the apertures
-
-        for j in range(object_info['napertures']):
-
-            k =z[0][0]*object_info['napertures']+j
-
-            # Interpolate the standard and bit mask onto the object
-
-            rspectrum, runc = linear_interp1d(standard_spectra[z,0,:],
-                                              standard_spectra[z,1,:],
-                                              object_spectra[k,0,:],
-                                              input_u=standard_spectra[z,2,:])
->>>>>>> e83a2b5b
 
     logging.info(f' Loading Vega model...')
     #
@@ -952,8 +868,6 @@
     vega_flux = data['flux density']
     vega_continuum = data['continuum flux density']
     vega_fitted_continuum = data['fitted continuum flux density']
-
-<<<<<<< HEAD
     
     hdul.close()
        
@@ -968,10 +882,6 @@
     
         
     # Store the results
-=======
-                correction = rvega/rspectrum
-                correction_unc =  rvega/rspectrum**2 * runc               
->>>>>>> e83a2b5b
 
     telluric.state['vega_wavelength'] = vega_wavelength
     telluric.state['vega_flux'] = vega_flux
@@ -979,26 +889,8 @@
     telluric.state['vega_fitted_continuum'] = vega_fitted_continuum
     telluric.state['vega_normalized_flux'] = vega_flux/vega_fitted_continuum
 
-<<<<<<< HEAD
-    
-=======
-                correction = 1/rspectrum
-                correction_unc = 1/rspectrum**2 * runc
-
-            # Do the correction and error propagation
->>>>>>> e83a2b5b
-
     
 def load_kernels():
-
-<<<<<<< HEAD
-=======
-            var = object_spectra[k,1,:]**2 * correction_unc**2 + \
-                  correction**2 * object_spectra[k,2,:]**2
-
-            object_spectra[k,1,:] = value
-            object_spectra[k,2,:] = np.sqrt(var)
->>>>>>> e83a2b5b
 
     """
     To calculate the convolution kernel
@@ -1006,51 +898,21 @@
     Parameters
     ----------
 
-<<<<<<< HEAD
     Returns
     -------
     
     """
 
     instrument_profiles = []
-=======
-            stack = np.stack((object_spectra[k,3,:].astype(np.uint8),mask))
-            mask = combine_flag_stack(stack)
->>>>>>> e83a2b5b
-
-    
-
-
-<<<<<<< HEAD
-    
-#    if telluric.state['mode_info']['method'] == 'deconvolution':
-=======
-    # Update the object hdrinfo
->>>>>>> e83a2b5b
-
-#        print('hi')
-        
-    
-
-        
-
-    
-
-<<<<<<< HEAD
-    
+    
+    #    if telluric.state['mode_info']['method'] == 'deconvolution':
+    #        print('hi')
+            
     if telluric.state['mode_info']['method'] == 'ip':
 
     
         for i in range(telluric.state['standard_norders']):
-=======
-    old_history = object_hdrinfo['HISTORY']
-
-    # remove it from the avehdr
-
-    object_hdrinfo.pop('HISTORY')
-
-    # Create a new header
->>>>>>> e83a2b5b
+
 
             # Get the min/max wavelengths of the data
         
@@ -1090,20 +952,11 @@
             p = make_instrument_profile(x,telluric.state['ip_coefficients'])
             
             instrument_profiles.append(p)
-
-<<<<<<< HEAD
             
     # Store the results
         
     telluric.state['convolution_kernels'] = instrument_profiles
     
-=======
-    # Add our keywords
-
-    keys = list(object_hdrinfo.keys())
-
-    for i in range(len(keys)):
->>>>>>> e83a2b5b
 
 
                 
@@ -1122,30 +975,15 @@
 
     """
 
-<<<<<<< HEAD
-    logging.info(f" Normalizing order "+\
+   logging.info(f" Normalizing order "+\
                  str(telluric.state['normalized_order'])+"...")
-=======
-    output_fullpath = os.path.join(output_path, output_name+'.fits')
-
-    fits.writeto(output_fullpath, object_spectra, hdr, overwrite=overwrite)
->>>>>>> e83a2b5b
 
 
     
     # Find the order given the modeinfo file
 
-<<<<<<< HEAD
     z_order = np.where(telluric.state['standard_orders'] == \
                        telluric.state['normalized_order'])
-=======
-        number = plot_spectra(output_fullpath, title=output_name+'.fits',
-                              plot_size=qa_showsize,
-                              plot_number=telluric.state['spectra_plotnum'])
-        telluric.state['spectra_plotnum'] = number
-
-    if telluric.load['qa_write'] is True:
->>>>>>> e83a2b5b
 
     # Store values in shorter variable names for ease
 
@@ -1185,57 +1023,4 @@
     telluric.state['normalized_order_wavelength'] = wavelength
     telluric.state['normalized_order_flux'] = nspectrum
     telluric.state['normalization_plotnum'] = plotnum
-    
-
-
-<<<<<<< HEAD
-    
-
-    
-                
-
-=======
-    #
-    # Check parameters
-    #
-
-    check_parameter('get_modeinfo', 'mode', mode, 'str')
-
-    # Get the file name and read it
-
-    file = os.path.join(setup.state['instrument_path'],'telluric_modeinfo.dat')
-
-    modes, vega_models = np.loadtxt(file, comments='#', unpack=True,
-                                    delimiter='|', dtype='str')
-
-    # Convert to list and compress strings
-
-    modes = list(modes)
-    vega_models = list(vega_models)
->>>>>>> e83a2b5b
-
-
-<<<<<<< HEAD
-
-                
-
-
-
-
-
-
-
-
-
-
-
-
-
-    
-=======
-    # Find the matching mode and return results
-
-    z = modes == mode
-
-    return vega_models[z][0]
->>>>>>> e83a2b5b
+    