--- conflicted
+++ resolved
@@ -41,11 +41,7 @@
 from pyspextool.io.files import extract_filestring,make_full_path
 from pyspextool.utils.arrays import numberList
 
-<<<<<<< HEAD
 VERSION = '2024 Nov 12'
-=======
-VERSION = '2024 Oct 27'
->>>>>>> 2159c311
 
 ERROR_CHECKING = True
 DIR = os.path.dirname(os.path.abspath(__file__))
@@ -703,11 +699,7 @@
 # Look for 'irtfdata.ifa.hawaii.edu' folder in the current directory
 	base_folder = os.path.join(folder, expand)
 	if not os.path.exists(base_folder):
-<<<<<<< HEAD
 		logging.info("Error: {} folder not found in the directory {}, no action".format(expand,base_folder))
-=======
-		print("Error: {} folder not found in the directory {}, no action".format(expand,base_folder))
->>>>>>> 2159c311
 		return
 
 # Generate a list of all unique folders containing fits files
@@ -814,11 +806,7 @@
 # Look for 'irtfdata.ifa.hawaii.edu' folder in the current directory
 	base_folder = os.path.join(folder, expand)
 	if not os.path.exists(base_folder):
-<<<<<<< HEAD
 		logging.info("Error: {} folder not found in the directory {}, no action".format(expand,base_folder))
-=======
-		print("Error: {} folder not found in the directory {}, no action".format(expand,base_folder))
->>>>>>> 2159c311
 		return
 
 # Generate a list of all fits files
@@ -1753,7 +1741,6 @@
 	for cs in cal_sets:
 		imfile = glob.glob(os.path.join(qa_parameters['QA_FOLDER'],'flat{}_locateorders{}'.format(cs,str(qa_parameters['PLOT_TYPE']))))
 		if len(imfile)==0: imfile = glob.glob(os.path.join(qa_parameters['QA_FOLDER'],image_folder,'flat{}_locateorders{}'.format(cs,str(qa_parameters['PLOT_TYPE']))))
-<<<<<<< HEAD
 		if len(imfile)>0: 
 			imfile.sort()
 			if qa_parameters['PLOT_TYPE']=='.pdf': loopstr+='  <td align="center">\n   <embed src="{}" width={} height={}>\n   <br>{}\n   </td>\n'.format(os.path.join(image_folder,os.path.basename(imfile[0])),str(qa_parameters['IMAGE_WIDTH']),str(qa_parameters['IMAGE_WIDTH']),os.path.join(image_folder,os.path.basename(imfile[0])))
@@ -1762,16 +1749,12 @@
 			if np.mod(cnt,qa_parameters['NIMAGES'])==0: loopstr+=' </tr>\n <tr> \n'
 		imfile = glob.glob(os.path.join(qa_parameters['QA_FOLDER'],'flat{}_normalized{}'.format(cs,str(qa_parameters['PLOT_TYPE']))))
 		if len(imfile)==0: imfile = glob.glob(os.path.join(qa_parameters['QA_FOLDER'],image_folder,'flat{}_normalized{}'.format(cs,str(qa_parameters['PLOT_TYPE']))))
-=======
->>>>>>> 2159c311
 		if len(imfile)>0: 
 			imfile.sort()
 			if qa_parameters['PLOT_TYPE']=='.pdf': loopstr+='  <td align="center">\n   <embed src="{}" width={} height={}>\n   <br>{}\n   </td>\n'.format(os.path.join(image_folder,os.path.basename(imfile[0])),str(qa_parameters['IMAGE_WIDTH']),str(qa_parameters['IMAGE_WIDTH']),os.path.join(image_folder,os.path.basename(imfile[0])))
 			else: loopstr+='  <td align="center">\n   <img src="{}" width={}>\n   <br>{}\n   </td>\n'.format(os.path.join(image_folder,os.path.basename(imfile[0])),qa_parameters['IMAGE_WIDTH'],os.path.basename(os.path.join(image_folder,os.path.basename(imfile[0]))))
 			cnt+=1
 			if np.mod(cnt,qa_parameters['NIMAGES'])==0: loopstr+=' </tr>\n <tr> \n'
-<<<<<<< HEAD
-=======
 		imfile = glob.glob(os.path.join(qa_parameters['QA_FOLDER'],'flat{}_normalized{}'.format(cs,str(qa_parameters['PLOT_TYPE']))))
 		if len(imfile)==0: imfile = glob.glob(os.path.join(qa_parameters['QA_FOLDER'],image_folder,'flat{}_normalized{}'.format(cs,str(qa_parameters['PLOT_TYPE']))))
 		if len(imfile)>0: 
@@ -1780,7 +1763,6 @@
 			else: loopstr+='  <td align="center">\n   <img src="{}" width={}>\n   <br>{}\n   </td>\n'.format(os.path.join(image_folder,os.path.basename(imfile[0])),qa_parameters['IMAGE_WIDTH'],os.path.basename(os.path.join(image_folder,os.path.basename(imfile[0]))))
 			cnt+=1
 			if np.mod(cnt,qa_parameters['NIMAGES'])==0: loopstr+=' </tr>\n <tr> \n'
->>>>>>> 2159c311
 	loopstr+=' </tr>\n</table>\n\n'
 	index_bottom = index_bottom.replace('[FLATS]',loopstr)
 
@@ -2001,90 +1983,12 @@
 
 # SCIENCE TARGET
 # FUTURE: could also add file size: os.path.getsize(file1)>100:
-<<<<<<< HEAD
 			if spar['TARGET_REDUCTION_MODE'] in ['A-B']: naps = 2
 			else: naps = 1
 			if spar['TARGET_APERTURE_METHOD']=='auto':
 				aperture_find = [spar['TARGET_APERTURE_METHOD'],naps]
 			else:
 				aperture_find = [spar['TARGET_APERTURE_METHOD'],spar['TARGET_APERTURE_POSITIONS']]
-=======
-			indexinfo = {'nint': setup.state['nint'], 'prefix': spar['SPECTRA_FILE_PREFIX'], 'suffix': '', 'extension': '.fits'}
-#			print(setup.state['proc_path'], [extract_filestring(spar['TARGET_FILES'],'index')[0]])
-			file1 = make_full_path(setup.state['proc_path'], [extract_filestring(spar['TARGET_FILES'],'index')[0]], indexinfo=indexinfo,exist=False)[0]
-#			print(file1)
-			if os.path.exists(file1)==True and parameters['OVERWRITE']==False:
-				if parameters['VERBOSE']==True: print('\n{} already created; skipping set {} (use --overwrite option to reextract)'.format(file1,spar['TARGET_FILES']))
-
-# reduce the first pair of targets
-			else:
-				naps = 2 # default, may not to make variable
-#			print(spar['TARGET_PSF_RADIUS'],spar['TARGET_BACKGROUND_RADIUS'],spar['TARGET_BACKGROUND_WIDTH'])
-				if spar['TARGET_APERTURE_METHOD']=='auto':
-					aperture_find = [spar['TARGET_APERTURE_METHOD'],naps]
-	#				ps.extract.locate_aperture_positions(spar['TARGET_NPOSITIONS'], method=spar['TARGET_APERTURE_METHOD'], qa_show=spar['qa_show'],qa_write=spar['qa_write'], verbose=spar['VERBOSE'])
-				else:
-					aperture_find = [spar['TARGET_APERTURE_METHOD'],spar['TARGET_APERTURE_POSITIONS']]
-	#				ps.extract.locate_aperture_positions(spar['TARGET_APERTURE_POSITIONS'], method=spar['TARGET_APERTURE_METHOD'], qa_show=spar['qa_show'],qa_write=spar['qa_write'], verbose=spar['VERBOSE'])
-
-				ps.extract.extract(spar['TARGET_REDUCTION_MODE'],
-	#				[spar['TARGET_PREFIX'],extract_filestring(spar['TARGET_FILES'],'index')[:2]] # do just a pair
-					[spar['TARGET_PREFIX'],spar['TARGET_FILES']], # do all pairs
-					spar['TARGET_FLAT_FILE'],
-					spar['TARGET_WAVECAL_FILE'],
-					aperture_find,
-					spar['TARGET_APERTURE'],
-					linearity_correction=True, # default, may not to make variable
-					output_prefix=spar['SPECTRA_FILE_PREFIX'],
-					write_rectified_orders=False, # default, may not to make variable
-					aperture_signs=None, # default, may not to make variable
-					include_orders=spar['TARGET_ORDERS'],
-					bg_annulus=[spar['TARGET_BACKGROUND_RADIUS'],spar['TARGET_BACKGROUND_WIDTH']],
-					fix_badpixels=False, # default, may not to make variable
-					psf_radius=spar['TARGET_PSF_RADIUS'], # note: None ==> not optimal extraction, may need to be updated
-					detector_info={'correct_bias':True},
-					flat_field=True, # default, may not to make variable
-					)
-				
-
-# 			ps.extract.load_image([spar['TARGET_PREFIX'],extract_filestring(spar['TARGET_FILES'],'index')[:2]],\
-# 				spar['TARGET_FLAT_FILE'], spar['TARGET_WAVECAL_FILE'],reduction_mode=spar['TARGET_REDUCTION_MODE'], \
-# 				flat_field=True, linearity_correction=True,qa_show=spar['qa_show'],qa_write=spar['qa_write'], verbose=spar['VERBOSE'])
-
-# # set extraction method
-# 			ps.extract.set_extraction_type(spar['TARGET_TYPE'].split('-')[-1])
-
-# # make spatial profiles
-# 			ps.extract.make_spatial_profiles(qa_show=spar['qa_show'],qa_write=spar['qa_write'], verbose=spar['VERBOSE'])
-
-# # NEED A CHECK IN HERE TO STOP EXTRACTION OF THE SPATIAL PROFILE IS MOSTLY FLAT (PEAKS < 3 * BACK STDEV)
-# # HOW DO WE ACCESS THE TRACE?
-
-# # identify aperture positions
-# 			if spar['TARGET_APERTURE_METHOD']=='auto':
-# 				ps.extract.locate_aperture_positions(spar['TARGET_NPOSITIONS'], method=spar['TARGET_APERTURE_METHOD'], qa_show=spar['qa_show'],qa_write=spar['qa_write'], verbose=spar['VERBOSE'])
-# 			else:
-# 				ps.extract.locate_aperture_positions(spar['TARGET_APERTURE_POSITIONS'], method=spar['TARGET_APERTURE_METHOD'], qa_show=spar['qa_show'],qa_write=spar['qa_write'], verbose=spar['VERBOSE'])
-
-# # select orders to extract (set above)
-# 			ps.extract.select_orders(include=spar['TARGET_ORDERS'], qa_show=spar['qa_show'],qa_write=spar['qa_write'], verbose=spar['VERBOSE'])
-
-# # trace apertures
-# 			ps.extract.trace_apertures(qa_show=spar['qa_show'],qa_write=spar['qa_write'], verbose=spar['VERBOSE'])
-
-# # define the aperture - psf, width, background
-# # NOTE - ONLY WORKS FOR POINT SOURCE, NEED TO FIX FOR XS?
-# 			ps.extract.define_aperture_parameters(spar['TARGET_APERTURE'], psf_radius=spar['TARGET_PSF_RADIUS'],bg_radius=spar['TARGET_BACKGROUND_RADIUS'],\
-# 						bg_width=spar['TARGET_BACKGROUND_WIDTH'],qa_show=spar['qa_show'],qa_write=spar['qa_write'],)
-
-# # extract away
-# 			ps.extract.extract_apertures(verbose=spar['VERBOSE'])
-
-# conduct extraction of all remaining files
-			# fnum = extract_filestring(spar['TARGET_FILES'],'index')[2:]
-			# if len(fnum)>0:
-			# 	ps.extract.do_all_steps([spar['TARGET_PREFIX'],'{}'.format(numberList(fnum))],verbose=spar['VERBOSE'])
->>>>>>> 2159c311
 
 			indexinfo = {'nint': setup.state['nint'], 'prefix': spar['SPECTRA_FILE_PREFIX'], 'suffix': '', 'extension': '.fits'}
 			fnums = extract_filestring(spar['TARGET_FILES'],'index')
@@ -2126,7 +2030,6 @@
 # FLUX STANDARD
 # first check if file is present - skip if not overwriting
 # FUTURE: could also add file size: os.path.getsize(file1)>100:
-<<<<<<< HEAD
 			if spar['STD_REDUCTION_MODE'] in ['A-B']: naps = 2
 			else: naps = 1
 			if spar['STD_APERTURE_METHOD']=='auto':
@@ -2173,90 +2076,7 @@
 ############################
 ## COMBINE SPECTRAL FILES ##
 ############################
-=======
-
-			indexinfo = {'nint': setup.state['nint'], 'prefix': spar['SPECTRA_FILE_PREFIX'], 'suffix': '', 'extension': '.fits'}
-			file1 = make_full_path(setup.state['proc_path'], [extract_filestring(spar['STD_FILES'],'index')[0]], indexinfo=indexinfo,exist=False)[0]
-			if os.path.exists(file1)==True and parameters['OVERWRITE']==False:
-				if parameters['VERBOSE']==True: print('\n{} already created; skipping set {} (use --overwrite option to reextract)'.format(file1,spar['TARGET_FILES']))
-
-# reduce the first pair of targets
-			else:
-				naps = 2 # default, may not to make variable
-#			print(spar['TARGET_PSF_RADIUS'],spar['TARGET_BACKGROUND_RADIUS'],spar['TARGET_BACKGROUND_WIDTH'])
-				if spar['STD_APERTURE_METHOD']=='auto':
-					aperture_find = [spar['STD_APERTURE_METHOD'],naps]
-#				ps.extract.locate_aperture_positions(spar['TARGET_NPOSITIONS'], method=spar['TARGET_APERTURE_METHOD'], qa_show=spar['qa_show'],qa_write=spar['qa_write'], verbose=spar['VERBOSE'])
-				else:
-					aperture_find = [spar['STD_APERTURE_METHOD'],spar['STD_APERTURE_POSITIONS']]
-#				ps.extract.locate_aperture_positions(spar['TARGET_APERTURE_POSITIONS'], method=spar['TARGET_APERTURE_METHOD'], qa_show=spar['qa_show'],qa_write=spar['qa_write'], verbose=spar['VERBOSE'])
-
-				ps.extract.extract(spar['STD_REDUCTION_MODE'],
-	#				[spar['TARGET_PREFIX'],extract_filestring(spar['TARGET_FILES'],'index')[:2]] # do just a pair
-					[spar['STD_PREFIX'],spar['STD_FILES']], # do all pairs
-					spar['STD_FLAT_FILE'],
-					spar['STD_WAVECAL_FILE'],
-					aperture_find,
-					spar['STD_APERTURE'],
-					linearity_correction=True, # default, may not to make variable
-					output_prefix=spar['SPECTRA_FILE_PREFIX'],
-					write_rectified_orders=False, # default, may not to make variable
-					aperture_signs=None, # default, may not to make variable
-					include_orders=spar['STD_ORDERS'],
-					bg_annulus=[spar['STD_BACKGROUND_RADIUS'],spar['STD_BACKGROUND_WIDTH']],
-					fix_badpixels=False, # default, may not to make variable
-					psf_radius=spar['STD_PSF_RADIUS'], # note: None ==> not optimal extraction, may need to be updated
-					detector_info={'correct_bias':True},
-					flat_field=True, # default, may not to make variable
-					)
-
-
-# 			indexinfo = {'nint': setup.state['nint'], 'prefix': spar['SPECTRA_FILE_PREFIX'], 'suffix': '', 'extension': '.fits'}
-# 			file1 = make_full_path(setup.state['proc_path'], extract_filestring(spar['STD_FILES'],'index')[0], indexinfo=indexinfo)[0]
-# 			if os.path.exists(file1)==True and parameters['OVERWRITE']==False:
-# 				if parameters['VERBOSE']==True: print('\n{} already created; skipping set {} (use --overwrite option to reextract)'.format(file1,spar['STD_FILES']))
-# 				continue
-
-# # now reduce the first pair of standards
-# # NOTE: ASSUMING THESE ARE BRIGHT POINT SOURCES WITH AUTO APERTURE FINDING
-# 			ps.extract.load_image([spar['STD_PREFIX'],extract_filestring(spar['STD_FILES'],'index')[:2]],\
-# 				spar['STD_FLAT_FILE'], spar['STD_WAVECAL_FILE'],reduction_mode=spar['STD_REDUCTION_MODE'], \
-# 				flat_field=True, linearity_correction=True,qa_show=spar['qa_show'],qa_write=spar['qa_write'], verbose=spar['VERBOSE'])
-
-# # set extraction method
-# 			ps.extract.set_extraction_type('ps')
-
-# # make spatial profiles
-# 			ps.extract.make_spatial_profiles(qa_show=spar['qa_show'],qa_write=spar['qa_write'], verbose=spar['VERBOSE'])
-
-# # identify aperture positions
-# 			# if spar['STD_APERTURE_METHOD']=='auto':
-# 			# 	ps.extract.locate_aperture_positions(spar['STD_NPOSITIONS'], method=spar['STD_APERTURE_METHOD'], qa_show=spar['qa_show'],qa_write=spar['qa_write'], verbose=spar['VERBOSE'])
-# 			# else:
-# 			# 	ps.extract.locate_aperture_positions(spar['STD_APERTURE_POSITIONS'], method=spar['STD_APERTURE_METHOD'], qa_show=spar['qa_show'],qa_write=spar['qa_write'], verbose=spar['VERBOSE'])
-# 			ps.extract.locate_aperture_positions(spar['STD_NPOSITIONS'], method='auto', qa_show=spar['qa_show'],qa_write=spar['qa_write'], verbose=parameters['VERBOSE'])
-
-# # select orders to extract (set above)
-# 			ps.extract.select_orders(include=spar['STD_ORDERS'], qa_show=spar['qa_show'],qa_write=spar['qa_write'], verbose=spar['VERBOSE'])
-
-# # trace apertures
-# 			ps.extract.trace_apertures(qa_show=spar['qa_show'],qa_write=spar['qa_write'], verbose=spar['VERBOSE'])
-
-# # define the aperture - psf, width, background
-# # NOTE - ONLY WORKS FOR POINT SOURCE, NEED TO FIX FOR XS?
-# 			ps.extract.define_aperture_parameters(spar['STD_APERTURE'], psf_radius=spar['STD_PSF_RADIUS'],bg_radius=spar['STD_BACKGROUND_RADIUS'],\
-# 						bg_width=spar['STD_BACKGROUND_WIDTH'], qa_show=spar['qa_show'],qa_write=spar['qa_write'])
-
-# # extract away
-# 			ps.extract.extract_apertures(verbose=verbose)
-
-# # conduct extraction of all remaining files
-# 			fnum = extract_filestring(spar['STD_FILES'],'index')[2:]
-# 			if len(fnum)>0:
-# 				ps.extract.do_all_steps([spar['STD_PREFIX'],'{}'.format(numberList(fnum))],verbose=spar['VERBOSE'])
-
-
->>>>>>> 2159c311
+
 
 # NOTE: SPECTRA_FILE_PREFIX is currently hardcoded in code to be 'spectra' - how to change?
 	if parameters['COMBINE']==True:
@@ -2276,16 +2096,7 @@
 
 # check if combined file is present - skip if not overwriting
 			if os.path.exists(os.path.join(parameters['PROC_FOLDER'],outfile))==True and parameters['OVERWRITE']==False:
-<<<<<<< HEAD
 				if parameters['VERBOSE']==True: logging.info(' {}.fits already created, skipping (use --overwrite option to remake)'.format(outfile))
-=======
-				if parameters['VERBOSE']==True: print('\n{}{}.fits already created, skipping (use --overwrite option to remake)'.format(spar['COMBINED_FILE_PREFIX'],fsuf))			
-# combine
-			else:
-				# ps.combine.combine_spectra(['spectra',spar['TARGET_FILES']],outfile,
-				# 	scale_spectra=True,scale_range=spar['TARGET_SCALE_RANGE'],correct_spectral_shape=False,qa_show=spar['qa_show'],qa_write=spar['qa_write'],verbose=spar['VERBOSE'])
-				ps.combine.combine(['spectra',spar['TARGET_FILES']],outfile,verbose=verbose)
->>>>>>> 2159c311
 
 			else:
 # check that all input files are present - skip any they are missing with a warning
@@ -2319,13 +2130,7 @@
 			if os.path.exists(os.path.join(parameters['PROC_FOLDER'],outfile))==True and parameters['OVERWRITE']==False:
 				if parameters['VERBOSE']==True: logging.info(' {}.fits already created, skipping (use --overwrite option to remake)'.format(outfile))
 			else:
-<<<<<<< HEAD
-=======
-				# ps.combine.combine_spectra(['spectra',spar['STD_FILES']],outfile,
-				# 	scale_spectra=True,scale_range=spar['STD_SCALE_RANGE'],correct_spectral_shape=True,qa_show=spar['qa_show'],qa_write=spar['qa_write'],verbose=spar['VERBOSE'])
-				ps.combine.combine(['spectra',spar['STD_FILES']],outfile,verbose=verbose)
->>>>>>> 2159c311
-
+        
 # check that all input files are present - skip any they are missing with a warning
 				indexinfo = {'nint': setup.state['nint'], 'prefix': spar['SPECTRA_FILE_PREFIX'], 'suffix': '', 'extension': '.fits'}
 				fnums =  extract_filestring(spar['STD_FILES'],'index')
@@ -2387,7 +2192,6 @@
 				continue
 
 # NOTE: NEED TO PARAMETERIZE DEFAULTS FOR WRITE TELLURIC AND WRITE MODEL
-<<<<<<< HEAD
 			ps.telluric.telluric(objfile,stdfile,standard_data,outfile,reflectance=reflectance,verbose=parameters['VERBOSE'])
 
 #####################
@@ -2395,12 +2199,6 @@
 #####################
 
 ### NOT YET IMPLEMENTED ###
-=======
-			ps.telluric.telluric(objfile,stdfile,standard_data,outfile,reflectance=reflectance,verbose=verbose)
-			# ps.telluric.telluric_correction(objfile,stdfile,standard_data,outfile,reflectance=reflectance,
-			# 	write_telluric_spectra=True,write_model_spectra=True,
-			# 	qa_show=spar['qa_show'],qa_write=spar['qa_write'],verbose=spar['VERBOSE'],overwrite=spar['OVERWRITE'])				
->>>>>>> 2159c311
 
 	if parameters['STITCH']==True:
 		for k in scikeys:
