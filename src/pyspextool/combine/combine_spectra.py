--- conflicted
+++ resolved
@@ -60,14 +60,10 @@
 
     scale_range : str or None
         A str giving the wavelength range, e.g. '1.1-1.15'.  If None, defaults
-<<<<<<< HEAD
-        to the value `scale_range_fraction`.
-=======
         to the central `scale_range_fraction` of `scale_order`.
->>>>>>> d2a845fb
 
     scale_range_fraction : float, default=0.7
-        A float giving the central fraction of the wavelength range to be 
+        A float giving the central fraction of the wavelength range to be
         used for scaling.  
 
     correct_spectral_shape : {False, True}
@@ -75,9 +71,8 @@
 
     statistic : {'robust weighted mean', 'robust mean', 'weighted mean', 
                  'mean', 'median'}
-
         For any of the means, the uncertainty is the standard error on the 
-        mean, e.g. s/np.sqrt(n), where s is the sample standard deviation and 
+        mean, e.g. s/np.sqrt(n), where s is the sample standard deviation and
         n is the number of data points.
 
         For the median, the uncertainty is given by 1.482*MAD/np.sqrt(n) where
@@ -86,8 +81,8 @@
         1.482*median(|x_i-x_med|).
 
     robust_sigma : float or int, default=8
-        The sigma threshold of a robust statistic.   Values are identified as 
-        outliers if 
+        The sigma threshold of a robust statistic.   Values are identified as
+        outliers if
 
         |x_i - x_med|/MAD > robust_sigma,
 
@@ -123,7 +118,7 @@
     Returns
     -------
     None
-        Writes a pyspextool FITS file to disk.  
+        Writes a pyspextool FITS file to disk.
 
     """
 
@@ -196,7 +191,7 @@
     if output_path is None:
 
         output_path = setup.state['proc_path']        
-        
+
     check_path(input_path)
     check_path(output_path)    
         
@@ -464,14 +459,14 @@
             # Single file means combining all apertures
             
             combine.state['combine_apertures'] = True
-            combine.state['combine_type'] = 'twoaperture'            
+            combine.state['combine_type'] = 'twoaperture'
 
         else:
 
             # Multiple file means combining on aperture by aperture basis
             
             combine.state['combine_apertures'] = False
-            combine.state['combine_type'] = 'standard'                        
+            combine.state['combine_type'] = 'standard'
         
 
     elif combine.state['module'] == 'telluric':
@@ -516,7 +511,7 @@
 
     intensities = np.full(shape, np.nan)
     uncertainties = np.full(shape, np.nan)
-    bitmasks = np.full(shape, 0)    
+    bitmasks = np.full(shape, 0)
         
     #
     # Now start the loop over each file
@@ -556,15 +551,15 @@
                     intensities[k,j,i,:] = spectra[idx,1,:]
                     uncertainties[k,j,i,:] = spectra[idx,2,:]
                     bitmasks[k,j,i,:] = spectra[idx,3,:]
-                
+
                 else:
 
-                    idx = j*combine.state['napertures']+k                    
+                    idx = j*combine.state['napertures']+k
                     wavelengths[0,j,:] = spectra[idx,0,:]
                     intensities[0,j,k,:] = spectra[idx,1,:]
                     uncertainties[0,j,k,:] = spectra[idx,2,:]
-                    bitmasks[0,j,k,:] = spectra[idx,3,:]                    
-                                    
+                    bitmasks[0,j,k,:] = spectra[idx,3,:]
+
     # Load into memory
                     
     combine.state['headers'] = headers
@@ -599,8 +594,8 @@
     # Copy for ease of use
     #
 
-    wavelength = combine.state['wavelengths'] 
-    intensity = combine.state['intensities'] 
+    wavelength = combine.state['wavelengths']
+    intensity = combine.state['intensities']
     uncertainty = combine.state['uncertainties']
     bitmask = combine.state['bitmasks']
     
@@ -813,7 +808,7 @@
 
             np.multiply(combine.state['uncertainties'][i,j,:,:],
                         np.sqrt(scale_array),
-                        out=combine.state['uncertainties'][i,j,:,:])            
+                        out=combine.state['uncertainties'][i,j,:,:])
 
     combine.state['scales'] = scales
     
@@ -855,7 +850,7 @@
             array[idx,1,:]  = combine.state['intensity'][j,i]
             array[idx,2,:]  = combine.state['uncertainty'][j,i]
             array[idx,3,:]  = combine.state['bitmask'][j,i]
-            
+
     #
     # Average the headers together
     #
@@ -882,7 +877,7 @@
         avehdr = combine.state['headers'][0]
         avehdr['TOTITIME'] = [2*avehdr['TOTITIME'][0],
                               ' Total integration time (sec)']
-        
+
     elif combine.state['combine_type'] == 'telluric':        
 
         napertures_combined = 0
@@ -894,7 +889,7 @@
     # remove it from the avehdr
 
     avehdr.pop('HISTORY')
-        
+
     #
     # Add things to the average header
     #
@@ -902,7 +897,7 @@
     avehdr['MODULE'][0] = 'combine'
 
     avehdr['FILENAME'][0] = combine.load['output_name']+'.fits'
-        
+
 
     avehdr['NAPS'][0] = combine.state['final_napertures']
 
