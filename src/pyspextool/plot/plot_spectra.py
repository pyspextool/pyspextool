import numpy as np
import matplotlib.pyplot as pl
import os

from pyspextool.fit.robust_savgol import robust_savgol
from pyspextool.plot.limits import get_spec_range
from pyspextool.io.check import check_parameter, check_file
from pyspextool.io.read_spectra_fits import read_spectra_fits
<<<<<<< HEAD


def plot_spectra(file, plot_type='continuous', plot_size=(10, 6), y='flux',
                 aperture=0, xlabel=None, ylabel=None, title=None,
                 colors='green', yrange_buffer=0.05, order_numbers=True,
                 file_info=None):
=======
from pyspextool.plot import limits

def plot_spectra(file, plot_type='continuous', figsize=None, y='flux',
                 aperture=0, xlabel='Wavelength', ylabel='Flux Density', title=None,
                 colors='green', yrange_buffer=0.05, order_numbers=True,
                 qafileinfo=None,display=True):

>>>>>>> 8ab54019
    """
    To plot a pyspextool FITS file.

    Parameters
    ----------
        file : str
            The full path to a pySpextool spectral fits files.

        plot_type : {'continuous', 'ladder'}
            Currently only continuous is allowed.

        plot_size : tuple of (float, float), optional
            A (2,) tuple giving the page size.

        y : {'flux', 'uncertainty', 'snr', 'flux and uncertainty'}, optional
            Which spectrum to plot.

        aperture : int, default=0
            The aperture to plot.  It is zero-based.

        xlabel : str, optional
            The label for the x axis.

        ylabel : str, optional
            The label for the y axis.

        title : str, optional
            The title.

        colors : str or list of (str, str) or list of (str, str, str), 
                 default='green'
            The spectra will be plotted with alternative colors depending on 
            how many colors are given.
            
        yrange_buffer : float, default=0.05
            The fraction by which to expand the y range if desired.

        order_numbers : {True, False}
            Set to True for the order numbers to be plotted on the plot.

        file_info : dict, optional

            `'figsize'` : tuple
                A (2,) tuple giving the figure size.

            `'filepath'` : str, optional, default=''

            `'filename'` : str, optional, default=root of spectra.

            `'extension'` : str, optional, default='.pdf'
            
    Returns
    -------
    None

    """

    #
    # Check parameters
    #

    check_parameter('plot_spectra', 'file', file, 'str')

    check_parameter('plot_spectra', 'plot_type', plot_type, 'str',
                    ['continuous', 'ladder'])

    check_parameter('plot_spectra', 'plot_size', plot_size, 'tuple')

    check_parameter('plot_spectra', 'y', y, 'str',
                    ['flux', 'uncertainty', 'snr'])

    check_parameter('plot_spectra', 'aperture', aperture, 'int')

    check_parameter('plot_spectra', 'xlabel', xlabel, ['NoneType', 'str'])

    check_parameter('plot_spectra', 'ylabel', ylabel, ['NoneType', 'str'])

    check_parameter('plot_spectra', 'title', title, ['NoneType', 'str'])

    check_parameter('plot_spectra', 'colors', colors,
                    ['NoneType', 'str', 'list'])

    check_parameter('plot_spectra', 'yrange_buffer', yrange_buffer, 'float')

    check_parameter('plot_spectra', 'order_numbers', order_numbers, 'bool')

    check_parameter('plot_spectra', 'file_info', file_info,
                    ['NoneType', 'dict'])

    #
    # Check various other things
    #

    # Does the file exist?

    check_file(file)

    #
    # Read the file
    #

    spectra, info = read_spectra_fits(file)
    norders = info['norders']
    napertures = info['napertures']
    orders = info['orders']
    latex_yunits = info['lyunits']
    latex_xlabel = info['lxlabel']
    latex_ylabel = info['lylabel']

    #
    # Get the plot ranges
    #

    wranges, franges, uranges, sranges = get_ranges(spectra,
                                                    info['norders'],
                                                    info['napertures'],
                                                    aperture,
                                                    fraction=yrange_buffer)

    xrange = [np.min(wranges), np.max(wranges)]

    #
    # Get the index for the spectrum
    #

    if y == 'flux':

<<<<<<< HEAD
        yrange = [np.min(franges), np.max(franges)]
        ylabel = latex_ylabel

    elif y == 'uncertainty':

        yrange = [np.min(uranges), np.max(uranges)]
        ylabel = 'Uncertainty (' + latex_yunits + ')'

    elif y == 'snr':

        yrange = [np.min(sranges), np.max(sranges)]
        ylabel = 'Signal to Noise'
=======
        yrange = [np.nanmin(franges), np.nanmax(franges)]

    elif y == 'uncertainty':

        yrange = [np.nanmin(uranges), np.nanmax(uranges)]

    elif y == 'snr':

        yrange = [np.nanmin(sranges), np.nanmax(sranges)]
        

    elif y == 'flux and uncertainty':

        yrange = [np.nanmin(franges), np.nanmax(franges)]
#        yrange = [np.nanmin(np.concatenate(franges,uranges).flatten()), np.nanmax(np.concatenate(franges,uranges).flatten())]
        

    else:

        raise ValueError('Do not recognize y axis name {}'.format(y))
        
>>>>>>> 8ab54019

    if plot_type == 'continuous':

        if file_info is None:

            figure_size = plot_size

        else:

            figure_size = file_info['figsize']

        #
        # Make the plot
        #

        figure = pl.figure(figsize=figure_size)
<<<<<<< HEAD
        ax = figure.add_axes([0.125, 0.11, 0.775, 0.77])
        ax.plot([np.nan], [np.nan])
=======
        ax = figure.add_axes([0.125,0.11,0.775,0.77])
#        ax.plot([np.nan],[np.nan])
>>>>>>> 8ab54019
        ax.set_xlim(xrange)
        ax.set_ylim(yrange)
        ax.set_xlabel(latex_xlabel)
        ax.set_ylabel(ylabel)

        # Get the coordinate transform ready for order number labels

        axis_to_data = ax.transAxes + ax.transData.inverted()
        data_to_axis = axis_to_data.inverted()

        for i in range(norders):

            # Get the plotting values

            xvalues = spectra[i * napertures + aperture, 0, :]

            if y == 'flux':
<<<<<<< HEAD

                yvalues = spectra[i * napertures + aperture, 1, :]

            elif y == 'uncertainty':

                yvalues = spectra[i * napertures + aperture, 2, :]

            elif y == 'snr':

                yvalues = spectra[i * napertures + aperture, 1, :] / \
                          spectra[i * napertures + aperture, 2, :]

=======
                
                yvalues = spectra[i*napertures+aperture,1,:]
                y2values = [np.nan]*len(yvalues)
                
            elif y == 'uncertainty':
            
                yvalues = spectra[i*napertures+aperture,2,:]
                y2values = [np.nan]*len(yvalues)
                
            elif y == 'snr':
                
                yvalues = spectra[i*napertures+aperture,1,:]/\
                spectra[i*napertures+aperture,2,:]
                y2values = [np.nan]*len(yvalues)

            elif y == 'flux and uncertainty':
            
                yvalues = spectra[i*napertures+aperture,1,:]
                y2values = spectra[i*napertures+aperture,2,:]
                
                
>>>>>>> 8ab54019
            # Get the colors

            if isinstance(colors, list):

                ncolors = len(colors)

                if ncolors == 2:

                    color = colors[0] if i % 2 == 0 else colors[1]

                elif ncolors == 3:

                    mod = i % 3

                    if mod == 0: color = colors[0]

                    if mod == 1: color = colors[1]

                    if mod == 2:  color = colors[2]

            else:

                color = colors

            # Plot the spectrum
<<<<<<< HEAD

            ax.plot(xvalues, yvalues, color=color)
=======
                
            ax.plot(xvalues, yvalues, color=color, ls='-')
            ax.plot(xvalues, y2values, color=color, ls='--')
>>>>>>> 8ab54019

            # Now label the order numbers

            if order_numbers is True:

                # Get the order number position

                ave_wave = np.mean(wranges[i, :])
                xnorm = data_to_axis.transform((ave_wave, 0))[0]

                # Print the text

                ax.text(xnorm, 1.01 + 0.01 * (i % 2), str(orders[i]),
                        color=color, transform=ax.transAxes)

                # Add the title

                ax.set_title(title, pad=15.0)

            else:

                ax.set_title(title)

    if file_info is not None:

        keys = file_info.keys()

        if 'filepath' in keys:

            filepath = file_info['filepath']

        else:

            filepath = ''

        if 'filename' in keys:

            filename = file_info['filename']

        else:

            filename = os.path.basename(filename).removesuffix('.fits')

        if 'extension' in keys:

            extension = file_info['extension']

        else:

            extension = '.pdf'

        pl.savefig(os.path.join(filepath, filename + extension))
        pl.close()

    if display is True:

        pl.show()
        pl.close()

<<<<<<< HEAD
=======
    return ax
    
>>>>>>> 8ab54019

def get_ranges(spectra, norders, napertures, aperture, fraction=0.05):
    
    """
    To determine the x and y ranges of each order

    Parameters 
    ----------
        spectra : nd.array

        norders : int
            The number of orders.

        napertures : int
            The number of apertures.

        aperture : int
            The aperture requested.  The value is zero-based.

        fraction : float, default=0.05
            The fraction by which to expand the range if desired.

    Returns
    -------
        tuple : (ndarray, ndarray, ndarray, ndarray)

    """

    wave_ranges = np.empty((norders, 2))
    flux_ranges = np.empty((norders, 2))
    unc_ranges = np.empty((norders, 2))
    snr_ranges = np.empty((norders, 2))

    for i in range(norders):
        # Do the wavelengths

        wave = spectra[i * napertures + aperture, 0, :]
        wave_ranges[i, :] = [np.nanmin(wave), np.nanmax(wave)]

        # Do the various intensities.  Smooth with a Savitzky-Golay to avoid
        # bad pixels.

        ndat = len(wave)
        x_values = np.arange(ndat)

        flux = spectra[i * napertures + aperture, 1, :]
        sg_flux = robust_savgol(x_values, flux, 11)['fit']

        flux_ranges[i, :] = get_spec_range(sg_flux, frac=fraction)

        unc = spectra[i * napertures + aperture, 2, :]
        sg_unc = robust_savgol(x_values, unc, 11)['fit']

        unc_ranges[i, :] = get_spec_range(sg_unc, frac=fraction)

        snr = flux / unc
        sg_snr = robust_savgol(x_values, snr, 11)['fit']

        snr_ranges[i, :] = get_spec_range(sg_snr, frac=fraction)

    return wave_ranges, flux_ranges, unc_ranges, snr_ranges<|MERGE_RESOLUTION|>--- conflicted
+++ resolved
@@ -6,22 +6,12 @@
 from pyspextool.plot.limits import get_spec_range
 from pyspextool.io.check import check_parameter, check_file
 from pyspextool.io.read_spectra_fits import read_spectra_fits
-<<<<<<< HEAD
 
 
 def plot_spectra(file, plot_type='continuous', plot_size=(10, 6), y='flux',
                  aperture=0, xlabel=None, ylabel=None, title=None,
                  colors='green', yrange_buffer=0.05, order_numbers=True,
                  file_info=None):
-=======
-from pyspextool.plot import limits
-
-def plot_spectra(file, plot_type='continuous', figsize=None, y='flux',
-                 aperture=0, xlabel='Wavelength', ylabel='Flux Density', title=None,
-                 colors='green', yrange_buffer=0.05, order_numbers=True,
-                 qafileinfo=None,display=True):
-
->>>>>>> 8ab54019
     """
     To plot a pyspextool FITS file.
 
@@ -149,42 +139,30 @@
 
     if y == 'flux':
 
-<<<<<<< HEAD
-        yrange = [np.min(franges), np.max(franges)]
+        yrange = [np.nanmin(franges), np.nanmax(franges)]
         ylabel = latex_ylabel
 
     elif y == 'uncertainty':
 
-        yrange = [np.min(uranges), np.max(uranges)]
         ylabel = 'Uncertainty (' + latex_yunits + ')'
+        yrange = [np.nanmin(uranges), np.nanmax(uranges)]
 
     elif y == 'snr':
 
-        yrange = [np.min(sranges), np.max(sranges)]
         ylabel = 'Signal to Noise'
-=======
-        yrange = [np.nanmin(franges), np.nanmax(franges)]
-
-    elif y == 'uncertainty':
-
-        yrange = [np.nanmin(uranges), np.nanmax(uranges)]
-
-    elif y == 'snr':
-
         yrange = [np.nanmin(sranges), np.nanmax(sranges)]
-        
+
 
     elif y == 'flux and uncertainty':
 
         yrange = [np.nanmin(franges), np.nanmax(franges)]
 #        yrange = [np.nanmin(np.concatenate(franges,uranges).flatten()), np.nanmax(np.concatenate(franges,uranges).flatten())]
-        
+
 
     else:
 
         raise ValueError('Do not recognize y axis name {}'.format(y))
-        
->>>>>>> 8ab54019
+
 
     if plot_type == 'continuous':
 
@@ -201,13 +179,8 @@
         #
 
         figure = pl.figure(figsize=figure_size)
-<<<<<<< HEAD
         ax = figure.add_axes([0.125, 0.11, 0.775, 0.77])
         ax.plot([np.nan], [np.nan])
-=======
-        ax = figure.add_axes([0.125,0.11,0.775,0.77])
-#        ax.plot([np.nan],[np.nan])
->>>>>>> 8ab54019
         ax.set_xlim(xrange)
         ax.set_ylim(yrange)
         ax.set_xlabel(latex_xlabel)
@@ -225,24 +198,10 @@
             xvalues = spectra[i * napertures + aperture, 0, :]
 
             if y == 'flux':
-<<<<<<< HEAD
-
-                yvalues = spectra[i * napertures + aperture, 1, :]
-
-            elif y == 'uncertainty':
-
-                yvalues = spectra[i * napertures + aperture, 2, :]
-
-            elif y == 'snr':
-
-                yvalues = spectra[i * napertures + aperture, 1, :] / \
-                          spectra[i * napertures + aperture, 2, :]
-
-=======
                 
                 yvalues = spectra[i*napertures+aperture,1,:]
                 y2values = [np.nan]*len(yvalues)
-                
+
             elif y == 'uncertainty':
             
                 yvalues = spectra[i*napertures+aperture,2,:]
@@ -255,12 +214,11 @@
                 y2values = [np.nan]*len(yvalues)
 
             elif y == 'flux and uncertainty':
-            
+
                 yvalues = spectra[i*napertures+aperture,1,:]
                 y2values = spectra[i*napertures+aperture,2,:]
-                
-                
->>>>>>> 8ab54019
+
+
             # Get the colors
 
             if isinstance(colors, list):
@@ -286,14 +244,9 @@
                 color = colors
 
             # Plot the spectrum
-<<<<<<< HEAD
-
-            ax.plot(xvalues, yvalues, color=color)
-=======
                 
             ax.plot(xvalues, yvalues, color=color, ls='-')
             ax.plot(xvalues, y2values, color=color, ls='--')
->>>>>>> 8ab54019
 
             # Now label the order numbers
 
@@ -348,19 +301,17 @@
         pl.savefig(os.path.join(filepath, filename + extension))
         pl.close()
 
-    if display is True:
+    else:
 
         pl.show()
         pl.close()
 
-<<<<<<< HEAD
-=======
     return ax
-    
->>>>>>> 8ab54019
+
+
 
 def get_ranges(spectra, norders, napertures, aperture, fraction=0.05):
-    
+
     """
     To determine the x and y ranges of each order
 
